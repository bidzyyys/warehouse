cargo-features = ["resolver"]

[workspace]
members = [
	"faucet",
	"traits",
	"relaychain-info",
	"price-oracle",
	"transaction-multi-payment",
	"nft",
	"asset-registry",
<<<<<<< HEAD
	"adapters",
=======
	"collator-rewards",
>>>>>>> 718d477e
]

resolver = "2"<|MERGE_RESOLUTION|>--- conflicted
+++ resolved
@@ -9,11 +9,8 @@
 	"transaction-multi-payment",
 	"nft",
 	"asset-registry",
-<<<<<<< HEAD
 	"adapters",
-=======
 	"collator-rewards",
->>>>>>> 718d477e
 ]
 
 resolver = "2"