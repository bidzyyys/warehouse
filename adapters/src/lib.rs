// This file is part of hydradx-adapters.

// Copyright (C) 2022  Intergalactic, Limited (GIB).
// SPDX-License-Identifier: Apache-2.0

// Licensed under the Apache License, Version 2.0 (the "License");
// you may not use this file except in compliance with the License.
// You may obtain a copy of the License at
//
//     http://www.apache.org/licenses/LICENSE-2.0
//
// Unless required by applicable law or agreed to in writing, software
// distributed under the License is distributed on an "AS IS" BASIS,
// WITHOUT WARRANTIES OR CONDITIONS OF ANY KIND, either express or implied.
// See the License for the specific language governing permissions and
// limitations under the License.

#![cfg_attr(not(feature = "std"), no_std)]

<<<<<<< HEAD
use frame_support::weights::{Weight, WeightToFee};
=======
use frame_support::weights::WeightToFee;
>>>>>>> 174065da
use hydradx_traits::NativePriceOracle;
use pallet_transaction_multi_payment::{DepositFee, TransactionMultiPaymentDataProvider};
use polkadot_xcm::latest::prelude::*;
use polkadot_xcm::latest::Weight;
use sp_runtime::{
    traits::{AtLeast32BitUnsigned, Convert, Saturating, Zero},
    FixedPointNumber, FixedPointOperand, SaturatedConversion,
};
use sp_std::{collections::btree_map::BTreeMap, marker::PhantomData};
use xcm_builder::TakeRevenue;
use xcm_executor::{traits::WeightTrader, Assets};

pub mod inspect;

#[cfg(test)]
mod tests;

/// Weight trader that accepts multiple assets as weight fee payment.
///
/// It uses `ConvertWeightToFee` in combination with a `NativePriceOracle` to set the right price for weight.
/// Keeps track of the assets used to pay for weight and can refund them one by one (interface only
/// allows returning one asset per refund). Will pass any remaining assets on `Drop` to
/// `TakeRevenue`.
pub struct MultiCurrencyTrader<
    AssetId,
    Balance: FixedPointOperand + TryInto<u128>,
    Price: FixedPointNumber,
    ConvertWeightToFee: WeightToFee<Balance = Balance>,
    AcceptedCurrencyPrices: NativePriceOracle<AssetId, Price>,
    ConvertCurrency: Convert<MultiAsset, Option<AssetId>>,
    Revenue: TakeRevenue,
> {
    weight: Weight,
    paid_assets: BTreeMap<(MultiLocation, Price), u128>,
    _phantom: PhantomData<(
        AssetId,
        Balance,
        Price,
        ConvertWeightToFee,
        AcceptedCurrencyPrices,
        ConvertCurrency,
        Revenue,
    )>,
}

impl<
        AssetId,
        Balance: FixedPointOperand + TryInto<u128>,
        Price: FixedPointNumber,
        ConvertWeightToFee: WeightToFee<Balance = Balance>,
        AcceptedCurrencyPrices: NativePriceOracle<AssetId, Price>,
        ConvertCurrency: Convert<MultiAsset, Option<AssetId>>,
        Revenue: TakeRevenue,
    >
    MultiCurrencyTrader<AssetId, Balance, Price, ConvertWeightToFee, AcceptedCurrencyPrices, ConvertCurrency, Revenue>
{
    /// Get the asset id of the first asset in `payment` and try to determine its price via the
    /// price oracle.
    fn get_asset_and_price(&mut self, payment: &Assets) -> Option<(MultiLocation, Price)> {
        if let Some(asset) = payment.fungible_assets_iter().next() {
            ConvertCurrency::convert(asset.clone())
                .and_then(|currency| AcceptedCurrencyPrices::price(currency))
                .and_then(|price| match asset.id.clone() {
                    Concrete(location) => Some((location, price)),
                    _ => None,
                })
        } else {
            None
        }
    }
}

impl<
        AssetId,
        Balance: FixedPointOperand + TryInto<u128>,
        Price: FixedPointNumber,
        ConvertWeightToFee: WeightToFee<Balance = Balance>,
        AcceptedCurrencyPrices: NativePriceOracle<AssetId, Price>,
        ConvertCurrency: Convert<MultiAsset, Option<AssetId>>,
        Revenue: TakeRevenue,
    > WeightTrader
    for MultiCurrencyTrader<
        AssetId,
        Balance,
        Price,
        ConvertWeightToFee,
        AcceptedCurrencyPrices,
        ConvertCurrency,
        Revenue,
    >
{
    fn new() -> Self {
        Self {
            weight: Default::default(),
            paid_assets: Default::default(),
            _phantom: PhantomData,
        }
    }

    /// Will try to buy weight with the first asset in `payment`.
    ///
    /// This is a reasonable strategy as the `BuyExecution` XCM instruction only passes one asset
    /// per buy.
    /// The fee is determined by `ConvertWeightToFee` in combination with the price determined by
    /// `AcceptedCurrencyPrices`.
    fn buy_weight(&mut self, weight: Weight, payment: Assets) -> Result<Assets, XcmError> {
        log::trace!(
            target: "xcm::weight", "MultiCurrencyTrader::buy_weight weight: {:?}, payment: {:?}",
            weight, payment
        );
        let (asset_loc, price) = self.get_asset_and_price(&payment).ok_or(XcmError::AssetNotFound)?;
<<<<<<< HEAD
        let fee = ConvertWeightToFee::weight_to_fee(&weight);
=======
        let fee = ConvertWeightToFee::weight_to_fee(&frame_support::weights::Weight::from_ref_time(weight));
>>>>>>> 174065da
        let converted_fee = price.checked_mul_int(fee).ok_or(XcmError::Overflow)?;
        let amount: u128 = converted_fee.try_into().map_err(|_| XcmError::Overflow)?;
        let required = (Concrete(asset_loc.clone()), amount).into();
        let unused = payment.checked_sub(required).map_err(|_| XcmError::TooExpensive)?;
        self.weight = self.weight.saturating_add(weight);
        let key = (asset_loc, price);
        match self.paid_assets.get_mut(&key) {
            Some(v) => v.saturating_accrue(amount),
            None => {
                self.paid_assets.insert(key, amount);
            }
        }
        Ok(unused)
    }

    /// Will refund up to `weight` from the first asset tracked by the trader.
    fn refund_weight(&mut self, weight: Weight) -> Option<MultiAsset> {
        log::trace!(
            target: "xcm::weight", "MultiCurrencyTrader::refund_weight weight: {:?}, paid_assets: {:?}",
            weight, self.paid_assets
        );
        let weight = weight.min(self.weight);
        self.weight -= weight; // Will not underflow because of `min()` above.
<<<<<<< HEAD
        let fee = ConvertWeightToFee::weight_to_fee(&weight);
=======
        let fee = ConvertWeightToFee::weight_to_fee(&frame_support::weights::Weight::from_ref_time(weight));
>>>>>>> 174065da
        if let Some(((asset_loc, price), amount)) = self.paid_assets.iter_mut().next() {
            let converted_fee: u128 = price.saturating_mul_int(fee).saturated_into();
            let refund = converted_fee.min(*amount);
            *amount -= refund; // Will not underflow because of `min()` above.

            let refund_asset = asset_loc.clone();
            if amount.is_zero() {
                let key = (asset_loc.clone(), *price);
                self.paid_assets.remove(&key);
            }
            Some((Concrete(refund_asset), refund).into())
        } else {
            None
        }
    }
}

/// We implement `Drop` so that when the weight trader is dropped at the end of XCM execution, the
/// generated revenue is stored on-chain. This is configurable via the `Revenue` generic.
impl<
        AssetId,
        Balance: FixedPointOperand + TryInto<u128>,
        Price: FixedPointNumber,
        ConvertWeightToFee: WeightToFee<Balance = Balance>,
        AcceptedCurrencyPrices: NativePriceOracle<AssetId, Price>,
        ConvertCurrency: Convert<MultiAsset, Option<AssetId>>,
        Revenue: TakeRevenue,
    > Drop
    for MultiCurrencyTrader<
        AssetId,
        Balance,
        Price,
        ConvertWeightToFee,
        AcceptedCurrencyPrices,
        ConvertCurrency,
        Revenue,
    >
{
    fn drop(&mut self) {
        for ((asset_loc, _), amount) in self.paid_assets.iter() {
            Revenue::take_revenue((asset_loc.clone(), *amount).into());
        }
    }
}

/// Implements `TakeRevenue` by sending the assets to the fee receiver, using an implementor of
/// `DepositFee`.
///
/// Note: Only supports concrete fungible assets.
pub struct ToFeeReceiver<AccountId, AssetId, Balance, Price, C, D, F>(
    PhantomData<(AccountId, AssetId, Balance, Price, C, D, F)>,
);
impl<
        AccountId,
        AssetId,
        Balance: AtLeast32BitUnsigned,
        Price,
        C: Convert<MultiLocation, Option<AssetId>>,
        D: DepositFee<AccountId, AssetId, Balance>,
        F: TransactionMultiPaymentDataProvider<AccountId, AssetId, Price>,
    > TakeRevenue for ToFeeReceiver<AccountId, AssetId, Balance, Price, C, D, F>
{
    fn take_revenue(asset: MultiAsset) {
        match asset {
            MultiAsset {
                id: Concrete(loc),
                fun: Fungibility::Fungible(amount),
            } => {
                C::convert(loc).and_then(|id| {
                    let receiver = F::get_fee_receiver();
                    D::deposit_fee(&receiver, id, amount.saturated_into::<Balance>())
                        .map_err(|e| log::trace!(target: "xcm::take_revenue", "Could not deposit fee: {:?}", e))
                        .ok()
                });
            }
            _ => {
                debug_assert!(false, "Can only accept concrete fungible tokens as revenue.");
                log::trace!(target: "xcm::take_revenue", "Can only accept concrete fungible tokens as revenue.");
            }
        }
    }
}<|MERGE_RESOLUTION|>--- conflicted
+++ resolved
@@ -17,11 +17,7 @@
 
 #![cfg_attr(not(feature = "std"), no_std)]
 
-<<<<<<< HEAD
-use frame_support::weights::{Weight, WeightToFee};
-=======
 use frame_support::weights::WeightToFee;
->>>>>>> 174065da
 use hydradx_traits::NativePriceOracle;
 use pallet_transaction_multi_payment::{DepositFee, TransactionMultiPaymentDataProvider};
 use polkadot_xcm::latest::prelude::*;
@@ -41,7 +37,7 @@
 
 /// Weight trader that accepts multiple assets as weight fee payment.
 ///
-/// It uses `ConvertWeightToFee` in combination with a `NativePriceOracle` to set the right price for weight.
+/// It uses `WeightToFee` in combination with a `NativePriceOracle` to set the right price for weight.
 /// Keeps track of the assets used to pay for weight and can refund them one by one (interface only
 /// allows returning one asset per refund). Will pass any remaining assets on `Drop` to
 /// `TakeRevenue`.
@@ -133,11 +129,7 @@
             weight, payment
         );
         let (asset_loc, price) = self.get_asset_and_price(&payment).ok_or(XcmError::AssetNotFound)?;
-<<<<<<< HEAD
-        let fee = ConvertWeightToFee::weight_to_fee(&weight);
-=======
         let fee = ConvertWeightToFee::weight_to_fee(&frame_support::weights::Weight::from_ref_time(weight));
->>>>>>> 174065da
         let converted_fee = price.checked_mul_int(fee).ok_or(XcmError::Overflow)?;
         let amount: u128 = converted_fee.try_into().map_err(|_| XcmError::Overflow)?;
         let required = (Concrete(asset_loc.clone()), amount).into();
@@ -161,11 +153,7 @@
         );
         let weight = weight.min(self.weight);
         self.weight -= weight; // Will not underflow because of `min()` above.
-<<<<<<< HEAD
-        let fee = ConvertWeightToFee::weight_to_fee(&weight);
-=======
         let fee = ConvertWeightToFee::weight_to_fee(&frame_support::weights::Weight::from_ref_time(weight));
->>>>>>> 174065da
         if let Some(((asset_loc, price), amount)) = self.paid_assets.iter_mut().next() {
             let converted_fee: u128 = price.saturating_mul_int(fee).saturated_into();
             let refund = converted_fee.min(*amount);
