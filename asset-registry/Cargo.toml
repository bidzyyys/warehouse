[package]
name = "pallet-asset-registry"
<<<<<<< HEAD
version = "1.3.1"
=======
version = "1.3.2"
>>>>>>> 174065da
description = "Pallet for asset registry management"
authors = ["GalacticCouncil"]
edition = "2021"
license = "Apache 2.0"
repository = "https://github.com/galacticcouncil/warehouse"

[package.metadata.docs.rs]
targets = ["x86_64-unknown-linux-gnu"]

[build-dependencies]
<<<<<<< HEAD
substrate-wasm-builder = { git = "https://github.com/paritytech/substrate", branch = "polkadot-v0.9.28" }
=======
substrate-wasm-builder = { git = "https://github.com/paritytech/substrate", branch = "polkadot-v0.9.29" }
>>>>>>> 174065da

[dependencies]
codec = { default-features = false, features = ["derive", "max-encoded-len"], package = "parity-scale-codec", version = "3.1.5" }
scale-info = { version = "2.1.2", default-features = false, features = ["derive"] }
primitive-types = { default-features = false, version = "0.12.0" }
serde = { features = ["derive"], optional = true, version = "1.0.137" }

# ORML dependencies
<<<<<<< HEAD
orml-traits = { git = "https://github.com/open-web3-stack/open-runtime-module-library", branch = "polkadot-v0.9.28", default-features = false }

# Substrate dependencies
frame-support = { git = "https://github.com/paritytech/substrate", branch = "polkadot-v0.9.28", default-features = false }
frame-system = { git = "https://github.com/paritytech/substrate", branch = "polkadot-v0.9.28", default-features = false }
sp-core = { git = "https://github.com/paritytech/substrate", branch = "polkadot-v0.9.28", default-features = false }
sp-arithmetic = { git = "https://github.com/paritytech/substrate", branch = "polkadot-v0.9.28", default-features = false }
sp-runtime = { git = "https://github.com/paritytech/substrate", branch = "polkadot-v0.9.28", default-features = false }
sp-std = { git = "https://github.com/paritytech/substrate", branch = "polkadot-v0.9.28", default-features = false }
=======
orml-traits = { git = "https://github.com/open-web3-stack/open-runtime-module-library", branch = "polkadot-v0.9.29", default-features = false }

# Substrate dependencies
frame-support = { git = "https://github.com/paritytech/substrate", branch = "polkadot-v0.9.29", default-features = false }
frame-system = { git = "https://github.com/paritytech/substrate", branch = "polkadot-v0.9.29", default-features = false }
sp-core = { git = "https://github.com/paritytech/substrate", branch = "polkadot-v0.9.29", default-features = false }
sp-arithmetic = { git = "https://github.com/paritytech/substrate", branch = "polkadot-v0.9.29", default-features = false }
sp-runtime = { git = "https://github.com/paritytech/substrate", branch = "polkadot-v0.9.29", default-features = false }
sp-std = { git = "https://github.com/paritytech/substrate", branch = "polkadot-v0.9.29", default-features = false }
>>>>>>> 174065da

# HydraDX dependencies
hydradx-traits = { path = "../traits", default-features = false }

# Optionals
<<<<<<< HEAD
frame-system-benchmarking = { git = "https://github.com/paritytech/substrate", branch = "polkadot-v0.9.28", default-features = false, optional = true }
frame-benchmarking = { git = "https://github.com/paritytech/substrate", branch = "polkadot-v0.9.28", default-features = false, optional = true }
sp-api = { git = "https://github.com/paritytech/substrate", branch = "polkadot-v0.9.28", default-features = false, optional = true }

[dev-dependencies]
sp-io = { git = "https://github.com/paritytech/substrate", branch = "polkadot-v0.9.28", default-features = false }
polkadot-xcm = { package = "xcm", git = "https://github.com/paritytech/polkadot", branch = "release-v0.9.28", default-features = false }
=======
frame-system-benchmarking = { git = "https://github.com/paritytech/substrate", branch = "polkadot-v0.9.29", default-features = false, optional = true }
frame-benchmarking = { git = "https://github.com/paritytech/substrate", branch = "polkadot-v0.9.29", default-features = false, optional = true }
sp-api = { git = "https://github.com/paritytech/substrate", branch = "polkadot-v0.9.29", default-features = false, optional = true }

[dev-dependencies]
sp-io = { git = "https://github.com/paritytech/substrate", branch = "polkadot-v0.9.29", default-features = false }
polkadot-xcm = { package = "xcm", git = "https://github.com/paritytech/polkadot", branch = "release-v0.9.29", default-features = false }
test-utils = { path = "../test-utils", default-features = false }
>>>>>>> 174065da

[features]
default = ["std"]
runtime-benchmarks = [
  "frame-benchmarking",
  "frame-system/runtime-benchmarks",
  "frame-support/runtime-benchmarks",
]
std = [
  "serde/std",
  "codec/std",
  "frame-support/std",
  "frame-system/std",
  "sp-runtime/std",
  "sp-core/std",
  "sp-std/std",
  "hydradx-traits/std",
  "sp-api/std",
  "frame-benchmarking/std",
  "scale-info/std",
]
try-runtime = ["frame-support/try-runtime"]
<|MERGE_RESOLUTION|>--- conflicted
+++ resolved
@@ -1,10 +1,6 @@
 [package]
 name = "pallet-asset-registry"
-<<<<<<< HEAD
-version = "1.3.1"
-=======
 version = "1.3.2"
->>>>>>> 174065da
 description = "Pallet for asset registry management"
 authors = ["GalacticCouncil"]
 edition = "2021"
@@ -15,11 +11,7 @@
 targets = ["x86_64-unknown-linux-gnu"]
 
 [build-dependencies]
-<<<<<<< HEAD
-substrate-wasm-builder = { git = "https://github.com/paritytech/substrate", branch = "polkadot-v0.9.28" }
-=======
 substrate-wasm-builder = { git = "https://github.com/paritytech/substrate", branch = "polkadot-v0.9.29" }
->>>>>>> 174065da
 
 [dependencies]
 codec = { default-features = false, features = ["derive", "max-encoded-len"], package = "parity-scale-codec", version = "3.1.5" }
@@ -28,17 +20,6 @@
 serde = { features = ["derive"], optional = true, version = "1.0.137" }
 
 # ORML dependencies
-<<<<<<< HEAD
-orml-traits = { git = "https://github.com/open-web3-stack/open-runtime-module-library", branch = "polkadot-v0.9.28", default-features = false }
-
-# Substrate dependencies
-frame-support = { git = "https://github.com/paritytech/substrate", branch = "polkadot-v0.9.28", default-features = false }
-frame-system = { git = "https://github.com/paritytech/substrate", branch = "polkadot-v0.9.28", default-features = false }
-sp-core = { git = "https://github.com/paritytech/substrate", branch = "polkadot-v0.9.28", default-features = false }
-sp-arithmetic = { git = "https://github.com/paritytech/substrate", branch = "polkadot-v0.9.28", default-features = false }
-sp-runtime = { git = "https://github.com/paritytech/substrate", branch = "polkadot-v0.9.28", default-features = false }
-sp-std = { git = "https://github.com/paritytech/substrate", branch = "polkadot-v0.9.28", default-features = false }
-=======
 orml-traits = { git = "https://github.com/open-web3-stack/open-runtime-module-library", branch = "polkadot-v0.9.29", default-features = false }
 
 # Substrate dependencies
@@ -48,21 +29,11 @@
 sp-arithmetic = { git = "https://github.com/paritytech/substrate", branch = "polkadot-v0.9.29", default-features = false }
 sp-runtime = { git = "https://github.com/paritytech/substrate", branch = "polkadot-v0.9.29", default-features = false }
 sp-std = { git = "https://github.com/paritytech/substrate", branch = "polkadot-v0.9.29", default-features = false }
->>>>>>> 174065da
 
 # HydraDX dependencies
 hydradx-traits = { path = "../traits", default-features = false }
 
 # Optionals
-<<<<<<< HEAD
-frame-system-benchmarking = { git = "https://github.com/paritytech/substrate", branch = "polkadot-v0.9.28", default-features = false, optional = true }
-frame-benchmarking = { git = "https://github.com/paritytech/substrate", branch = "polkadot-v0.9.28", default-features = false, optional = true }
-sp-api = { git = "https://github.com/paritytech/substrate", branch = "polkadot-v0.9.28", default-features = false, optional = true }
-
-[dev-dependencies]
-sp-io = { git = "https://github.com/paritytech/substrate", branch = "polkadot-v0.9.28", default-features = false }
-polkadot-xcm = { package = "xcm", git = "https://github.com/paritytech/polkadot", branch = "release-v0.9.28", default-features = false }
-=======
 frame-system-benchmarking = { git = "https://github.com/paritytech/substrate", branch = "polkadot-v0.9.29", default-features = false, optional = true }
 frame-benchmarking = { git = "https://github.com/paritytech/substrate", branch = "polkadot-v0.9.29", default-features = false, optional = true }
 sp-api = { git = "https://github.com/paritytech/substrate", branch = "polkadot-v0.9.29", default-features = false, optional = true }
@@ -71,7 +42,6 @@
 sp-io = { git = "https://github.com/paritytech/substrate", branch = "polkadot-v0.9.29", default-features = false }
 polkadot-xcm = { package = "xcm", git = "https://github.com/paritytech/polkadot", branch = "release-v0.9.29", default-features = false }
 test-utils = { path = "../test-utils", default-features = false }
->>>>>>> 174065da
 
 [features]
 default = ["std"]
