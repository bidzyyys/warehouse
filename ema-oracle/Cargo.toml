[package]
name = 'pallet-ema-oracle'
version = '1.0.3'
description = 'Exponential moving average oracle for AMM pools'
authors = ['GalacticCouncil']
edition = '2021'
license = 'Apache 2.0'
repository = 'https://github.com/galacticcouncil/warehouse'

[package.metadata.docs.rs]
targets = ['x86_64-unknown-linux-gnu']

[dependencies]
serde = {features = ['derive'], optional = true, version = '1.0.136'}
scale-info = { version = "2.1.2", default-features = false, features = ["derive"] }
codec = { package = 'parity-scale-codec', version = '3.2.1', default-features = false, features = ['derive', "max-encoded-len"] }

# HydraDX dependencies
hydradx-traits = { path = "../traits", default-features = false }
<<<<<<< HEAD
hydra-dx-math = { git = "https://github.com/galacticcouncil/HydraDX-math", rev = "2717dcf804264e6fec56801356efe0b18389442c", default-features = false }
=======
hydra-dx-math = { git = "https://github.com/galacticcouncil/HydraDX-math", rev = "84632c3c7b71e16d53240e4bdc2adc693c941916", default-features = false }
>>>>>>> 0047e9ce

# Substrate dependencies
frame-benchmarking = { git = "https://github.com/paritytech/substrate", branch = "polkadot-v0.9.37", default-features = false, optional = true }
frame-support = { git = "https://github.com/paritytech/substrate", branch = "polkadot-v0.9.37", default-features = false }
frame-system = { git = "https://github.com/paritytech/substrate", branch = "polkadot-v0.9.37", default-features = false }
frame-system-benchmarking = { git = "https://github.com/paritytech/substrate", branch = "polkadot-v0.9.37", default-features = false, optional = true }
sp-arithmetic = { git = 'https://github.com/paritytech/substrate', branch = "polkadot-v0.9.37", default-features = false }
sp-core = { git = 'https://github.com/paritytech/substrate', branch = "polkadot-v0.9.37", default-features = false }
sp-std = { git = "https://github.com/paritytech/substrate", branch = "polkadot-v0.9.37", default-features = false }

log = { version = "0.4.14", default-features = false }

[dev-dependencies]
pretty_assertions = "1.3.0"
proptest = "1.0.0"
rug = { version = "1.17.0", features = ["num-traits"] }
sp-io = { git = "https://github.com/paritytech/substrate", branch = "polkadot-v0.9.37" }

[features]
default = ['std']
runtime-benchmarks = [
  "frame-benchmarking/runtime-benchmarks",
  "frame-system/runtime-benchmarks",
  "frame-support/runtime-benchmarks",
]
std = [
  'serde',
  'codec/std',
  'frame-support/std',
  'frame-system/std',
  'frame-benchmarking/std',
  'log/std',
  'sp-arithmetic/std',
  'sp-core/std',
  'sp-std/std',
  'hydradx-traits/std',
  'hydra-dx-math/std',
  'scale-info/std',
]
try-runtime = ["frame-support/try-runtime"]<|MERGE_RESOLUTION|>--- conflicted
+++ resolved
@@ -17,11 +17,7 @@
 
 # HydraDX dependencies
 hydradx-traits = { path = "../traits", default-features = false }
-<<<<<<< HEAD
-hydra-dx-math = { git = "https://github.com/galacticcouncil/HydraDX-math", rev = "2717dcf804264e6fec56801356efe0b18389442c", default-features = false }
-=======
-hydra-dx-math = { git = "https://github.com/galacticcouncil/HydraDX-math", rev = "84632c3c7b71e16d53240e4bdc2adc693c941916", default-features = false }
->>>>>>> 0047e9ce
+hydra-dx-math = { git = "https://github.com/galacticcouncil/HydraDX-math", rev = "d11c3da92ac4eb9b503f5e7e8e3710962948ef84", default-features = false }
 
 # Substrate dependencies
 frame-benchmarking = { git = "https://github.com/paritytech/substrate", branch = "polkadot-v0.9.37", default-features = false, optional = true }
