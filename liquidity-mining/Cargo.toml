[package]
name = "pallet-liquidity-mining"
<<<<<<< HEAD
version = "4.2.0"
=======
version = "4.1.1"
>>>>>>> d22fb4d2
description = "Liquidity mining"
authors = ["GalacticCouncil"]
edition = "2021"
homepage = "https://github.com/galacticcouncil/warehouse"
license = "Apache 2.0"
repository = "https://github.com/galacticcouncil/warehouse"

[package.metadata.docs.rs]
targets = ["x86_64-unknown-linux-gnu"]

[dependencies]
codec = { package = "parity-scale-codec", version = "3.1.5", features = ["derive", "max-encoded-len"], default-features = false }
scale-info = { version = "2.1.2", default-features = false, features = ["derive"] }
sp-arithmetic = { git = "https://github.com/paritytech/substrate", branch = "polkadot-v0.9.37", default-features = false }

# ORML dependencies
orml-traits = { git = "https://github.com/open-web3-stack/open-runtime-module-library", branch = "polkadot-v0.9.37", default-features = false }

# HydraDX dependencies
hydradx-traits = { path = "../traits", default-features = false }
<<<<<<< HEAD
hydra-dx-math = { git = "https://github.com/galacticcouncil/HydraDX-math", rev = "2717dcf804264e6fec56801356efe0b18389442c", default-features = false }
=======
hydra-dx-math = { git = "https://github.com/galacticcouncil/HydraDX-math", rev = "cf04f530cb46643c35590a14072829d63220c0ba", default-features = false }
>>>>>>> d22fb4d2

# Substrate dependencies
frame-support = { git = "https://github.com/paritytech/substrate", branch = "polkadot-v0.9.37", default-features = false }
frame-system = { git = "https://github.com/paritytech/substrate", branch = "polkadot-v0.9.37", default-features = false }
sp-runtime = { git = "https://github.com/paritytech/substrate", branch = "polkadot-v0.9.37", default-features = false }
sp-std = { git = "https://github.com/paritytech/substrate", branch = "polkadot-v0.9.37", default-features = false }

[dev-dependencies]
test-utils = { path="../test-utils" }
sp-io = { git = "https://github.com/paritytech/substrate", branch = "polkadot-v0.9.37" }
sp-core = { git = "https://github.com/paritytech/substrate", branch = "polkadot-v0.9.37" }
orml-currencies = { git = "https://github.com/open-web3-stack/open-runtime-module-library", branch = "polkadot-v0.9.37" }
orml-tokens = { git = "https://github.com/open-web3-stack/open-runtime-module-library", branch = "polkadot-v0.9.37" }
pallet-balances = { git = "https://github.com/paritytech/substrate", branch = "polkadot-v0.9.37" }
# This can be updated to lates after rust update(>=1.61)
fixed = { version = "=1.15.0", default-features = false }
proptest = "1.0.0"
pretty_assertions = "1.2.1"
rand = "0.8.5"

[features]
default = ["std"]
std = [
    "codec/std",
    "frame-support/std",
    "frame-system/std",
    "sp-std/std",
    "orml-traits/std",
    "hydradx-traits/std",
    "sp-arithmetic/std",
    "sp-runtime/std",
    "scale-info/std",
    "hydra-dx-math/std",
]
try-runtime = ["frame-support/try-runtime"]<|MERGE_RESOLUTION|>--- conflicted
+++ resolved
@@ -1,10 +1,6 @@
 [package]
 name = "pallet-liquidity-mining"
-<<<<<<< HEAD
-version = "4.2.0"
-=======
-version = "4.1.1"
->>>>>>> d22fb4d2
+version = "4.2.1"
 description = "Liquidity mining"
 authors = ["GalacticCouncil"]
 edition = "2021"
@@ -25,11 +21,7 @@
 
 # HydraDX dependencies
 hydradx-traits = { path = "../traits", default-features = false }
-<<<<<<< HEAD
 hydra-dx-math = { git = "https://github.com/galacticcouncil/HydraDX-math", rev = "2717dcf804264e6fec56801356efe0b18389442c", default-features = false }
-=======
-hydra-dx-math = { git = "https://github.com/galacticcouncil/HydraDX-math", rev = "cf04f530cb46643c35590a14072829d63220c0ba", default-features = false }
->>>>>>> d22fb4d2
 
 # Substrate dependencies
 frame-support = { git = "https://github.com/paritytech/substrate", branch = "polkadot-v0.9.37", default-features = false }
