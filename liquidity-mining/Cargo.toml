[package]
name = "pallet-liquidity-mining"
<<<<<<< HEAD
version = "1.0.3"
=======
version = "1.1.0"
>>>>>>> 9341f707
description = "Liquidity mining"
authors = ["GalacticCouncil"]
edition = "2021"
homepage = "https://github.com/galacticcouncil/warehouse"
license = "Apache 2.0"
repository = "https://github.com/galacticcouncil/warehouse"

[package.metadata.docs.rs]
targets = ["x86_64-unknown-linux-gnu"]

[dependencies]
codec = { package = "parity-scale-codec", version = "3.1.5", features = ["derive", "max-encoded-len"], default-features = false }
scale-info = { version = "2.1.2", default-features = false, features = ["derive"] }
sp-arithmetic = { git = "https://github.com/paritytech/substrate", branch = "polkadot-v0.9.29", default-features = false }

# ORML dependencies
orml-traits = { git = "https://github.com/open-web3-stack/open-runtime-module-library", branch = "polkadot-v0.9.29", default-features = false }

# HydraDX dependencies
hydradx-traits = { path = "../traits", default-features = false }
hydra-dx-math = { git = "https://github.com/galacticcouncil/HydraDX-math", rev="7b95ae58e6a8a24c56da3511cef24d8c394801bf", default-features = false }

# Substrate dependencies
frame-support = { git = "https://github.com/paritytech/substrate", branch = "polkadot-v0.9.29", default-features = false }
frame-system = { git = "https://github.com/paritytech/substrate", branch = "polkadot-v0.9.29", default-features = false }
sp-runtime = { git = "https://github.com/paritytech/substrate", branch = "polkadot-v0.9.29", default-features = false }
sp-std = { git = "https://github.com/paritytech/substrate", branch = "polkadot-v0.9.29", default-features = false }

[dev-dependencies]
sp-io = { git = "https://github.com/paritytech/substrate", branch = "polkadot-v0.9.29" }
sp-core = { git = "https://github.com/paritytech/substrate", branch = "polkadot-v0.9.29" }
orml-currencies = { git = "https://github.com/open-web3-stack/open-runtime-module-library", branch = "polkadot-v0.9.29" }
orml-tokens = { git = "https://github.com/open-web3-stack/open-runtime-module-library", branch = "polkadot-v0.9.29" }
pallet-balances = { git = "https://github.com/paritytech/substrate", branch = "polkadot-v0.9.29" }
# This can be updated to lates after rust update(>=1.61)
fixed = { version = "=1.15.0", default-features = false }
proptest = "1.0.0"
pretty_assertions = "1.2.1"
rand = "0.8.5"

[features]
default = ["std"]
std = [
    "codec/std",
    "frame-support/std",
    "frame-system/std",
    "sp-std/std",
    "orml-traits/std",
    "hydradx-traits/std",
    "sp-arithmetic/std",
    "sp-runtime/std",
    "scale-info/std",
    "hydra-dx-math/std",
]
try-runtime = ["frame-support/try-runtime"]<|MERGE_RESOLUTION|>--- conflicted
+++ resolved
@@ -1,10 +1,6 @@
 [package]
 name = "pallet-liquidity-mining"
-<<<<<<< HEAD
-version = "1.0.3"
-=======
-version = "1.1.0"
->>>>>>> 9341f707
+version = "1.1.1"
 description = "Liquidity mining"
 authors = ["GalacticCouncil"]
 edition = "2021"
