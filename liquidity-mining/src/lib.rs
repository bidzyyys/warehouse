--- conflicted
+++ resolved
@@ -286,16 +286,14 @@
         /// Account creation from id failed.
         ErrorGetAccountId,
 
-<<<<<<< HEAD
         /// Value of deposited shares amount in reward currency can't be 0.
         ZeroValuedShares,
-=======
+
         /// `reward_currency` is not registered in asset registry.
         RewardCurrencyNotRegistered,
 
         /// `incentivized_asset` is not registered in asset registry.
         IncentivizedAssetNotRegistered,
->>>>>>> 9341f707
     }
 
     /// Id sequencer for `GlobalFarm` and `YieldFarm`.
