// This file is part of galacticcouncil/warehouse.
// Copyright (C) 2020-2022  Intergalactic, Limited (GIB). SPDX-License-Identifier: Apache-2.0

// Licensed under the Apache License, Version 2.0 (the "License");
// you may not use this file except in compliance with the License.
// You may obtain a copy of the License at
//
// http://www.apache.org/licenses/LICENSE-2.0
//
// Unless required by applicable law or agreed to in writing, software
// distributed under the License is distributed on an "AS IS" BASIS,
// WITHOUT WARRANTIES OR CONDITIONS OF ANY KIND, either express or implied.
// See the License for the specific language governing permissions and
// limitations under the License.
//
// Abbr:
//  rpvs - reward per valued share
//  rpz - reward per share in global farm

// Notion spec naming map:
// * shares                 -> s
// * total_shares           -> S
// * valued_shares          -> s'
// * total_valued_shares    -> S'
// * stake_in_global_pool   -> z
// * total_shares_z         -> Z
// * multiplier             -> m

//! # Liquidity mining pallet
//!
//! ## Overview
//!
//! This pallet provides functionality for a liquidity mining program with a time incentive (loyalty
//! factor) and multiple incentives scheme.
//! Users are rewarded for each period they stay in the liq. mining program.
//!
//! Reward per one period is derived from the user's loyalty factor which grows with time (periods)
//! the user is in the liq. mining program and the amount of LP shares the user locked into deposit.
//! User's loyalty factor is reset if the user exits and reenters liquidity mining.
//! User can claim rewards without resetting loyalty factor, only withdrawing shares
//! is penalized by loyalty factor reset.
//! The user is rewarded from the next period after they enters.
//!
//! Multiple Incentives
//!
//! This feature allows users to redeposit already deposited LP shares to multiple yield farms and
//! receive incentives from these farms.
//! Deposit in yield farm is called "farm entry".
//! Maximal number of redepositing same LP shares is configured by variable: `MaxFarmEntriesPerDeposit`.
//! Set `MaxFarmEntriesPerDeposit` to `1` to disable multiple incentives scheme. !!!NEVER set this
//! variable to `0`.
//! LP shares can be redeposited only to different yield farms running liquidity mining for same
//! pair of assets.
//!
//! Notes:
//! * LP shares are returned ONLY if deposit is destroyed - withdrawing LP shares can
//! be used to "free slot" for re-lock LP shares to different yield farm. Withdrawing LP shares result in
//! resetting loyalty factor for yield farm user is withdrawing from(other farm entries in the
//! deposit are not affected). If deposit has no more farm entries, deposit is destroyed and LP
//! shares are returned back to user.
//! * `YieldFarm` -  can be in the 3 states: [`Active`, `Stopped`, `Deleted`]
//!     * `Active` - liquidity mining is running, users are able to deposit, claim and withdraw LP
//!     shares. `YieldFarm` is rewarded from `GlobalFarm` in this state.
//!     * `Stopped` - liquidity mining is stopped. Users can claim and withdraw LP shares from the
//!     farm. Users CAN'T deposit new LP shares to stopped farm. Stopped farm is not rewarded from the
//!     `GlobalFarm`.
//!     Note: stopped farm can be resumed or destroyed.
//!     * `Deleted` - liquidity mining is ended. User's CAN'T deposit or claim rewards from
//!     stopped farm. Users CAN only withdraw LP shares(without rewards).
//!     `YieldFarm` must be stopped before it can be deleted. Deleted farm stays in the storage
//!     until last farm's entry is withdrawn. Last withdrawn from yield farm will remove deleted
//!     farm from the storage.
//!     Note: Deleted farm CAN'T be resumed.
//! * `GlobalFarm` - can be in the 2 states: [`Active`, `Deleted`]
//!     * `Active` - liquidity mining program is running, new yield farms can be added to the
//!     global farm.
//!     * `Deleted` - liquidity mining program is ended. Yield farms can't be added to the global
//!     farm. Global farm MUST be empty(all yield farms in the global farm must be destroyed)
//!     before it can be destroyed. Destroying global farm transfer undistributed rewards to farm's
//!     owner. Deleted global farm stay in the storage until all yield farms are removed from
//!     the storage. Last yield farm removal from storage triggers global farm removal from
//!     storage.
//!     Note: deleted global farm CAN'T be resumed.
//! * Pot - account holding all rewards allocated from all `GlobalFarm`s for all `YieldFarm`s.
//! `GlobalFarm` transfers allocated rewards to pot account and rewards claimed by `YieldFarm` are
//! transferred from this account.
//!

#![cfg_attr(not(feature = "std"), no_std)]

#[cfg(test)]
mod tests;
mod types;

pub use pallet::*;

pub use crate::types::{
    Balance, DepositData, DepositId, FarmId, FarmMultiplier, FarmState, GlobalFarmData, GlobalFarmId, LoyaltyCurve,
    YieldFarmData, YieldFarmEntry, YieldFarmId,
};
use codec::{Decode, Encode, FullCodec};
use frame_support::{
    pallet_prelude::*,
    require_transactional,
    sp_runtime::{
        traits::{AccountIdConversion, BlockNumberProvider, MaybeSerializeDeserialize, One, Zero},
        RuntimeDebug,
    },
    PalletId,
};

use frame_system::pallet_prelude::BlockNumberFor;
use sp_runtime::ArithmeticError;

use hydra_dx_math::liquidity_mining as math;
use orml_traits::MultiCurrency;
use scale_info::TypeInfo;
use sp_arithmetic::{
    traits::{CheckedDiv, CheckedSub},
    FixedPointNumber, FixedU128, Perquintill,
};
use sp_std::{
    convert::{From, Into, TryInto},
    vec::Vec,
};

type PeriodOf<T> = <T as frame_system::Config>::BlockNumber;

#[frame_support::pallet]
pub mod pallet {
    use super::*;

    #[pallet::pallet]
    #[pallet::generate_store(pub(crate) trait Store)]
    pub struct Pallet<T, I = ()>(PhantomData<(T, I)>);

    #[pallet::hooks]
    impl<T: Config<I>, I: 'static> Hooks<BlockNumberFor<T>> for Pallet<T, I> {}

    #[pallet::config]
    pub trait Config<I: 'static = ()>: frame_system::Config + TypeInfo {
        type Event: From<Event<Self, I>> + IsType<<Self as frame_system::Config>::Event>;

        /// Asset type.
        type AssetId: Parameter + Member + Copy + MaybeSerializeDeserialize + MaxEncodedLen;

        /// Currency for transfers.
        type MultiCurrency: MultiCurrency<Self::AccountId, CurrencyId = Self::AssetId, Balance = Balance>;

        /// Pallet id.
        #[pallet::constant]
        type PalletId: Get<PalletId>;

        /// Minimum total rewards to distribute from global farm during liquidity mining.
        #[pallet::constant]
        type MinTotalFarmRewards: Get<Balance>;

        /// Minimum number of periods to run liquidity mining program.
        #[pallet::constant]
        type MinPlannedYieldingPeriods: Get<Self::BlockNumber>;

        /// The block number provider
        type BlockNumberProvider: BlockNumberProvider<BlockNumber = Self::BlockNumber>;

        /// Id used to identify amm pool in liquidity mining pallet.
        type AmmPoolId: Parameter + Member + Clone + FullCodec + MaxEncodedLen;

        /// Maximum number of yield farms same LP shares can be re/deposited into. This value always
        /// MUST BE >= 1.         
        #[pallet::constant]
        type MaxFarmEntriesPerDeposit: Get<u32>;

        /// Max number of yield farms can exist in global farm. This includes all farms in the
        /// storage(active, stopped, deleted).
        #[pallet::constant]
        type MaxYieldFarmsPerGlobalFarm: Get<u32>;
    }

    #[pallet::error]
    #[cfg_attr(test, derive(PartialEq))]
    pub enum Error<T, I = ()> {
        /// Global farm does not exist.
        GlobalFarmNotFound,

        /// Yield farm does not exist.
        YieldFarmNotFound,

        /// Deposit does not exist.
        DepositNotFound,

        /// Multiple claims in the same period is not allowed.
        DoubleClaimInPeriod,

        /// Liquidity mining is canceled.
        LiquidityMiningCanceled,

        /// Liquidity mining is not canceled.
        LiquidityMiningIsActive,

        /// LP shares amount is not valid.
        InvalidDepositAmount,

        /// Account is not allowed to perform action.
        Forbidden,

        /// Yield farm multiplier can't be 0.
        InvalidMultiplier,

        /// Yield farm with given `amm_pool_id` already exists in global farm.
        YieldFarmAlreadyExists,

        /// Loyalty curve's initial reward percentage is not valid. Valid range is: [0, 1).
        InvalidInitialRewardPercentage,

        /// One or more yield farms exist in global farm.
        GlobalFarmIsNotEmpty,

        /// Farm's `incentivized_asset` is missing in provided asset pair.
        MissingIncentivizedAsset,

        /// Reward currency balance is not sufficient.
        InsufficientRewardCurrencyBalance,

        /// Blocks per period can't be 0.
        InvalidBlocksPerPeriod,

        /// Yield per period can't be 0.
        InvalidYieldPerPeriod,

        /// Total rewards is less than `MinTotalFarmRewards`.
        InvalidTotalRewards,

        /// Planned yielding periods is less than `MinPlannedYieldingPeriods`.
        InvalidPlannedYieldingPeriods,

        /// Insufficient rewards on `Pot` account.
        InsufficientPotBalance,

        /// Provided farm id is not valid. Valid range is [1, u32::MAX)
        InvalidFarmId,

        /// Maximum number of locks reached for deposit.
        MaxEntriesPerDeposit,

        /// Trying to lock LP shares into already locked yield farm.
        DoubleLock,

        /// Yield farm entry doesn't exist for given deposit.
        YieldFarmEntryNotFound,

        /// Max number of yield farms in global farm was reached. Global farm can't accept new
        /// yield farms until some yield farm is not removed from storage.
        GlobalFarmIsFull,

        /// Invalid min. deposit was set for global farm.
        InvalidMinDeposit,

        /// Price adjustment multiplier can't be 0.
        InvalidPriceAdjustment,
    }

    /// Id sequencer for `GlobalFarm` and `YieldFarm`.
    #[pallet::storage]
    #[pallet::getter(fn last_farm_id)]
    pub type FarmSequencer<T: Config<I>, I: 'static = ()> = StorageValue<_, FarmId, ValueQuery>;

    #[pallet::storage]
    #[pallet::getter(fn deposit_id)]
    pub type DepositSequencer<T: Config<I>, I: 'static = ()> = StorageValue<_, DepositId, ValueQuery>;

    #[pallet::storage]
    #[pallet::getter(fn global_farm)]
    pub type GlobalFarm<T: Config<I>, I: 'static = ()> =
        StorageMap<_, Blake2_128Concat, GlobalFarmId, GlobalFarmData<T, I>, OptionQuery>;

    /// Yield farm details.
    #[pallet::storage]
    #[pallet::getter(fn yield_farm)]
    pub type YieldFarm<T: Config<I>, I: 'static = ()> = StorageNMap<
        _,
        (
            NMapKey<Blake2_128Concat, T::AmmPoolId>,
            NMapKey<Blake2_128Concat, GlobalFarmId>,
            NMapKey<Blake2_128Concat, YieldFarmId>,
        ),
        YieldFarmData<T, I>,
        OptionQuery,
    >;

    /// Deposit details.
    #[pallet::storage]
    #[pallet::getter(fn deposit)]
    pub type Deposit<T: Config<I>, I: 'static = ()> =
        StorageMap<_, Twox64Concat, DepositId, DepositData<T, I>, OptionQuery>;

    /// Active(farms able to receive LP shares deposits) yield farms.
    #[pallet::storage]
    #[pallet::getter(fn active_yield_farm)]
    pub type ActiveYieldFarm<T: Config<I>, I: 'static = ()> =
        StorageDoubleMap<_, Blake2_128Concat, T::AmmPoolId, Blake2_128Concat, GlobalFarmId, YieldFarmId>;

    #[pallet::event]
    #[pallet::generate_deposit(pub(crate) fn deposit_event)]
    pub enum Event<T: Config<I>, I: 'static = ()> {
        /// Global farm accumulated reward per share was updated.
        GlobalFarmAccRPZUpdated {
            global_farm_id: GlobalFarmId,
            accumulated_rpz: FixedU128,
            total_shares_z: Balance,
        },

        /// Yield farm accumulated reward per valued share was updated.
        YieldFarmAccRPVSUpdated {
            global_farm_id: GlobalFarmId,
            yield_farm_id: YieldFarmId,
            accumulated_rpvs: FixedU128,
            total_valued_shares: Balance,
        },
    }

    #[pallet::call]
    impl<T: Config<I>, I: 'static> Pallet<T, I> {}
}

impl<T: Config<I>, I: 'static> Pallet<T, I> {
    /// Create a new liquidity mining program with provided parameters.
    ///
    /// `owner` account has to have at least `total_rewards` balance. These funds will be
    /// transferred from `owner` to farm account.
    ///
    /// Returns: `(GlobalFarmId, max reward per period)`
    ///
    /// Parameters:
    /// - `total_rewards`: total rewards planned to distribute. These rewards will be
    /// distributed between all yield farms in the global farm.
    /// - `planned_yielding_periods`: planned number of periods to distribute `total_rewards`.
    /// WARN: THIS IS NOT HARD DEADLINE. Not all rewards have to be distributed in
    /// `planned_yielding_periods`. Rewards are distributed based on the situation in the yield
    /// farm and can be distributed in a longer, though never in a shorter, time frame.
    /// - `blocks_per_period`:  number of blocks in a single period. Min. number of blocks per
    /// period is 1.
    /// - `incentivized_asset`: asset to be incentivized in AMM pools. All yield farms added into
    /// global farm must to have `incentivized_asset` in their pair.
    /// - `reward_currency`: payoff currency of rewards.
    /// - `owner`: liq. mining farm owner.
    /// - `yield_per_period`: percentage return on `reward_currency` of all pools.
    /// - `min_deposit`: minimum amount of LP shares to be deposited into liquidity mining by each user.
    /// - `price_adjustment`: price adjustment between `incentivized_asset` and `reward_currency`.
    /// This value should be `1` if `incentivized_asset` and `reward_currency` are the same.
    #[allow(clippy::too_many_arguments)]
    #[require_transactional]
    fn create_global_farm(
        total_rewards: Balance,
        planned_yielding_periods: PeriodOf<T>,
        blocks_per_period: BlockNumberFor<T>,
        incentivized_asset: T::AssetId,
        reward_currency: T::AssetId,
        owner: T::AccountId,
        yield_per_period: Perquintill,
        min_deposit: Balance,
        price_adjustment: FixedU128,
    ) -> Result<(GlobalFarmId, Balance), DispatchError> {
        Self::validate_create_global_farm_data(
            total_rewards,
            planned_yielding_periods,
            blocks_per_period,
            yield_per_period,
            min_deposit,
            price_adjustment,
        )?;

        T::MultiCurrency::ensure_can_withdraw(reward_currency, &owner, total_rewards)
            .map_err(|_| Error::<T, I>::InsufficientRewardCurrencyBalance)?;

        let planned_periods =
            TryInto::<u128>::try_into(planned_yielding_periods).map_err(|_| ArithmeticError::Overflow)?;
        let max_reward_per_period = total_rewards
            .checked_div(planned_periods)
            .ok_or(ArithmeticError::DivisionByZero)?;
        let current_period = Self::get_current_period(blocks_per_period)?;
        let farm_id = Self::get_next_farm_id()?;

        let global_farm = GlobalFarmData::new(
            farm_id,
            current_period,
            reward_currency,
            yield_per_period,
            planned_yielding_periods,
            blocks_per_period,
            owner,
            incentivized_asset,
            max_reward_per_period,
            min_deposit,
            price_adjustment,
        );

        <GlobalFarm<T, I>>::insert(&global_farm.id, &global_farm);

        let global_farm_account = Self::farm_account_id(global_farm.id)?;
        T::MultiCurrency::transfer(reward_currency, &global_farm.owner, &global_farm_account, total_rewards)?;

        Ok((farm_id, max_reward_per_period))
    }

    /// Update global farm's price adjustment.
    ///  
    /// Only farm's owner can perform this action.
    ///
    /// Parameters:
    /// - `who`: farm's owner
    /// - `global_farm_id`: global farm id.
    /// - `price_adjustment`: new price adjustment value.
    fn update_global_farm_price_adjustment(
        who: T::AccountId,
        global_farm_id: GlobalFarmId,
        price_adjustment: FixedU128,
    ) -> Result<(), DispatchError> {
        <GlobalFarm<T, I>>::try_mutate(global_farm_id, |maybe_global_farm| {
            ensure!(!price_adjustment.is_zero(), Error::<T, I>::InvalidPriceAdjustment);

            let global_farm = maybe_global_farm.as_mut().ok_or(Error::<T, I>::GlobalFarmNotFound)?;

            ensure!(who == global_farm.owner, Error::<T, I>::Forbidden);

            let current_period = Self::get_current_period(global_farm.blocks_per_period)?;
            Self::maybe_update_global_farm_rpz(global_farm, current_period)?;

            global_farm.price_adjustment = price_adjustment;

            Ok(())
        })
    }

    /// Destroy existing liquidity mining program. Undistributed rewards are transferred to
    /// owner(`who`).
    ///
    /// Only farm's owner can perform this action.
    ///
    /// WARN: To successfully destroy a global farm, farm have to be empty(all yield farms in the
    /// global farm must be destroyed)
    ///
    /// Returns: `(reward currency, undistributed rewards, destination account)`
    ///
    /// Parameters:
    /// - `who`: farm's owner.
    /// - `farm_id`: id of farm to be destroyed.
    #[require_transactional]
    fn destroy_global_farm(
        who: T::AccountId,
        farm_id: GlobalFarmId,
    ) -> Result<(T::AssetId, Balance, T::AccountId), DispatchError> {
        <GlobalFarm<T, I>>::try_mutate_exists(farm_id, |maybe_global_farm| {
            let global_farm = maybe_global_farm.as_mut().ok_or(Error::<T, I>::GlobalFarmNotFound)?;

            ensure!(who == global_farm.owner, Error::<T, I>::Forbidden);

            ensure!(!global_farm.has_live_farms(), Error::<T, I>::GlobalFarmIsNotEmpty);

            let global_farm_account = Self::farm_account_id(global_farm.id)?;
            let undistributed_rewards =
                T::MultiCurrency::free_balance(global_farm.reward_currency, &global_farm_account);

            T::MultiCurrency::transfer(
                global_farm.reward_currency,
                &global_farm_account,
                &who,
                undistributed_rewards,
            )?;

            //Mark for removal from storage on last `YieldFarm` in the farm removed.
            global_farm.state = FarmState::Deleted;

            let reward_currency = global_farm.reward_currency;
            if global_farm.can_be_removed() {
                *maybe_global_farm = None;
            }

            Ok((reward_currency, undistributed_rewards, who))
        })
    }

    /// Add yield farm to global farm and start liquidity mining for given assets pair.
    ///  
    /// Only farm owner can perform this action.
    ///
    /// One of the AMM assets has to be `incentivized_token`. Same AMM can be
    /// in the same farm only once.
    ///
    /// Returns: `(YieldFarmId)`
    ///
    /// Parameters:
    /// - `who`: farm's owner
    /// - `global_farm_id`: farm id to which a yield farm will be added.
    /// - `multiplier`: yield farm multiplier.
    /// - `loyalty_curve`: curve to calculate loyalty multiplier to distribute rewards to users
    /// with time incentive. `None` means no loyalty multiplier.
    /// - `amm_pool_id`: identifier of the AMM pool.
    /// - `assets`: list of assets in the AMM pool. One of this assets must be incentivied asset
    #[require_transactional]
    fn create_yield_farm(
        who: T::AccountId,
        global_farm_id: GlobalFarmId,
        multiplier: FarmMultiplier,
        loyalty_curve: Option<LoyaltyCurve>,
        amm_pool_id: T::AmmPoolId,
        assets: Vec<T::AssetId>,
    ) -> Result<YieldFarmId, DispatchError> {
        ensure!(!multiplier.is_zero(), Error::<T, I>::InvalidMultiplier);

        if let Some(ref curve) = loyalty_curve {
            ensure!(
                curve.initial_reward_percentage.lt(&FixedU128::one()),
                Error::<T, I>::InvalidInitialRewardPercentage
            );
        }

        <GlobalFarm<T, I>>::try_mutate(
            global_farm_id,
            |maybe_global_farm| -> Result<YieldFarmId, DispatchError> {
                let global_farm = maybe_global_farm.as_mut().ok_or(Error::<T, I>::GlobalFarmNotFound)?;

                //This is basically same as farm not found.
                ensure!(global_farm.state.is_active(), Error::<T, I>::GlobalFarmNotFound);

                ensure!(who == global_farm.owner, Error::<T, I>::Forbidden);

                ensure!(!global_farm.is_full(), Error::<T, I>::GlobalFarmIsFull);

                ensure!(
                    assets.contains(&global_farm.incentivized_asset),
                    Error::<T, I>::MissingIncentivizedAsset
                );

                <ActiveYieldFarm<T, I>>::try_mutate(amm_pool_id.clone(), &global_farm_id, |maybe_active_yield_farm| {
                    ensure!(maybe_active_yield_farm.is_none(), Error::<T, I>::YieldFarmAlreadyExists);

                    let current_period = Self::get_current_period(global_farm.blocks_per_period)?;
                    Self::maybe_update_global_farm_rpz(global_farm, current_period)?;

                    let yield_farm_id = Self::get_next_farm_id()?;

                    let yield_farm =
                        YieldFarmData::new(yield_farm_id, current_period, loyalty_curve.clone(), multiplier);

                    <YieldFarm<T, I>>::insert((amm_pool_id, global_farm_id, yield_farm_id), yield_farm);
                    global_farm.increase_yield_farm_counts()?;

                    *maybe_active_yield_farm = Some(yield_farm_id);

                    Ok(yield_farm_id)
                })
            },
        )
    }

    /// Update yield farm's multiplier.
    ///  
    /// Only farm's owner can perform this action.
    ///
    /// Returns: `(YieldFarmId)`
    ///
    /// Parameters:
    /// - `who`: farm's owner
    /// - `global_farm_id`: global farm id in which yield farm will be updated.
    /// - `multiplier`: new yield farm multiplier.
    /// - `amm_pool_id`: identifier of the AMM pool.
    #[require_transactional]
    fn update_yield_farm_multiplier(
        who: T::AccountId,
        global_farm_id: GlobalFarmId,
        amm_pool_id: T::AmmPoolId,
        multiplier: FarmMultiplier,
    ) -> Result<YieldFarmId, DispatchError> {
        ensure!(!multiplier.is_zero(), Error::<T, I>::InvalidMultiplier);

        let yield_farm_id =
            Self::active_yield_farm(amm_pool_id.clone(), global_farm_id).ok_or(Error::<T, I>::YieldFarmNotFound)?;

        <YieldFarm<T, I>>::try_mutate((amm_pool_id, global_farm_id, yield_farm_id), |maybe_yield_farm| {
            let yield_farm = maybe_yield_farm.as_mut().ok_or(Error::<T, I>::YieldFarmNotFound)?;

            ensure!(yield_farm.state.is_active(), Error::<T, I>::LiquidityMiningCanceled);

            <GlobalFarm<T, I>>::try_mutate(global_farm_id, |maybe_global_farm| {
                let global_farm = maybe_global_farm.as_mut().ok_or(Error::<T, I>::GlobalFarmNotFound)?;

                ensure!(who == global_farm.owner, Error::<T, I>::Forbidden);

                let old_stake_in_global_farm =
                    math::calculate_global_farm_shares(yield_farm.total_valued_shares, yield_farm.multiplier)
                        .map_err(|_| ArithmeticError::Overflow)?;

                let current_period = Self::get_current_period(global_farm.blocks_per_period)?;
                Self::maybe_update_farms(global_farm, yield_farm, current_period)?;

                let new_stake_in_global_farm =
                    math::calculate_global_farm_shares(yield_farm.total_valued_shares, multiplier)
                        .map_err(|_| ArithmeticError::Overflow)?;

                global_farm.total_shares_z = global_farm
                    .total_shares_z
                    .checked_sub(old_stake_in_global_farm)
                    .ok_or(ArithmeticError::Overflow)?
                    .checked_add(new_stake_in_global_farm)
                    .ok_or(ArithmeticError::Overflow)?;

                yield_farm.multiplier = multiplier;

                Ok(yield_farm.id)
            })
        })
    }

    /// Stop liquidity mining for specific yield farm.
    ///
    /// This function claims rewards from `GlobalFarm` for the last time and stops yield farm
    /// incentivization from a `GlobalFarm`. Users will be able to only claim and withdraw LP
    /// shares after calling this function.
    /// `deposit_lp_shares()` is not allowed on stopped yield farm.
    ///
    /// Returns: `(YieldFarmId)`
    ///  
    /// Only farm owner can perform this action.
    ///
    /// Parameters:
    /// - `who`: farm's owner.
    /// - `global_farm_id`: farm id in which yield farm will be stopped.
    /// - `amm_pool_id`: identifier of the AMM pool.
    #[require_transactional]
    fn stop_yield_farm(
        who: T::AccountId,
        global_farm_id: GlobalFarmId,
        amm_pool_id: T::AmmPoolId,
    ) -> Result<YieldFarmId, DispatchError> {
        <ActiveYieldFarm<T, I>>::try_mutate_exists(
            amm_pool_id.clone(),
            global_farm_id,
            |maybe_active_yield_farm_id| -> Result<YieldFarmId, DispatchError> {
                let yield_farm_id = maybe_active_yield_farm_id
                    .as_ref()
                    .ok_or(Error::<T, I>::YieldFarmNotFound)?;

                <YieldFarm<T, I>>::try_mutate(
                    (amm_pool_id, global_farm_id, yield_farm_id),
                    |maybe_yield_farm| -> Result<(), DispatchError> {
                        let yield_farm = maybe_yield_farm.as_mut().ok_or(Error::<T, I>::YieldFarmNotFound)?;

                        ensure!(yield_farm.state.is_active(), Error::<T, I>::LiquidityMiningCanceled);

                        <GlobalFarm<T, I>>::try_mutate(global_farm_id, |maybe_global_farm| {
                            let global_farm = maybe_global_farm.as_mut().ok_or(Error::<T, I>::GlobalFarmNotFound)?;

                            ensure!(global_farm.owner == who, Error::<T, I>::Forbidden);

                            let current_period = Self::get_current_period(global_farm.blocks_per_period)?;
                            Self::maybe_update_farms(global_farm, yield_farm, current_period)?;

                            let old_stake_in_global_pool = math::calculate_global_farm_shares(
                                yield_farm.total_valued_shares,
                                yield_farm.multiplier,
                            )
                            .map_err(|_| ArithmeticError::Overflow)?;

                            global_farm.total_shares_z = global_farm
                                .total_shares_z
                                .checked_sub(old_stake_in_global_pool)
                                .ok_or(ArithmeticError::Overflow)?;

                            yield_farm.state = FarmState::Stopped;
                            yield_farm.multiplier = FarmMultiplier::default();

                            Ok(())
                        })
                    },
                )?;

                let yield_farm_id = *yield_farm_id;
                //Remove yield farm from active farms storage.
                *maybe_active_yield_farm_id = None;

                Ok(yield_farm_id)
            },
        )
    }

    /// Resume liquidity mining for stopped yield farm.
    ///
    /// This function resume incentivization from `GlobalPool` and restore full functionality
    /// for yield farm. Users will be able to deposit, claim and withdraw again.
    ///
    /// Yield farm is not rewarded for the time it was stopped.
    ///
    /// Only farm's owner can perform this action.
    ///
    /// Parameters:
    /// - `who`: farm's owner
    /// - `global_farm_id`: farm id in which yield farm will be resumed.
    /// - `yield_farm_id`: id of yield farm to resume.
    /// - `amm_pool_id`: identifier of the AMM pool.
    /// - `multiplier`: yield farm's multiplier.
    #[require_transactional]
    fn resume_yield_farm(
        who: T::AccountId,
        global_farm_id: GlobalFarmId,
        yield_farm_id: YieldFarmId,
        amm_pool_id: T::AmmPoolId,
        multiplier: FarmMultiplier,
    ) -> Result<(), DispatchError> {
        ensure!(!multiplier.is_zero(), Error::<T, I>::InvalidMultiplier);

        <ActiveYieldFarm<T, I>>::try_mutate(amm_pool_id.clone(), global_farm_id, |maybe_active_yield_farm_id| {
            ensure!(
                maybe_active_yield_farm_id.is_none(),
                Error::<T, I>::YieldFarmAlreadyExists
            );

            <YieldFarm<T, I>>::try_mutate((amm_pool_id, global_farm_id, yield_farm_id), |maybe_yield_farm| {
                let yield_farm = maybe_yield_farm.as_mut().ok_or(Error::<T, I>::YieldFarmNotFound)?;

                //Active or deleted yield farms can't be resumed.
                ensure!(yield_farm.is_stopped(), Error::<T, I>::LiquidityMiningIsActive);

                <GlobalFarm<T, I>>::try_mutate(global_farm_id, |maybe_global_farm| {
                    let global_farm = maybe_global_farm.as_mut().ok_or(Error::<T, I>::GlobalFarmNotFound)?;

                    ensure!(global_farm.owner == who, Error::<T, I>::Forbidden);

                    let current_period = Self::get_current_period(global_farm.blocks_per_period)?;
                    Self::maybe_update_global_farm_rpz(global_farm, current_period)?;

                    let new_stake_in_global_farm =
                        math::calculate_global_farm_shares(yield_farm.total_valued_shares, multiplier)
                            .map_err(|_| ArithmeticError::Overflow)?;

                    global_farm.total_shares_z = global_farm
                        .total_shares_z
                        .checked_add(new_stake_in_global_farm)
                        .ok_or(ArithmeticError::Overflow)?;

                    yield_farm.accumulated_rpz = global_farm.accumulated_rpz;
                    yield_farm.updated_at = current_period;
                    yield_farm.state = FarmState::Active;
                    yield_farm.multiplier = multiplier;

                    //add yield farm to active farms.
                    *maybe_active_yield_farm_id = Some(yield_farm.id);

                    Ok(())
                })
            })
        })
    }

    /// This function marks an yield farm ready for removal from storage when it's empty. Users will
    /// be able to only withdraw shares(without claiming rewards from yield farm). Unpaid rewards
    /// will be transferred back to global farm and will be used to distribute to other yield farms.
    ///
    /// Yield farm must be stopped before calling this function.
    ///
    /// Only farm's owner can perform this action. Yield farm stays in the storage until it's
    /// empty(all farm entries are withdrawn). Last withdrawn from yield farm trigger removing from
    /// the storage.
    ///
    /// Parameters:
    /// - `who`: farm's owner.
    /// - `global_farm_id`: farm id from which yield farm will be removed.
    /// - `yield_farm_id`: yield farm id of farm to destroy.
    /// - `amm_pool_id`: identifier of the AMM pool.
    #[require_transactional]
    fn destroy_yield_farm(
        who: T::AccountId,
        global_farm_id: GlobalFarmId,
        yield_farm_id: YieldFarmId,
        amm_pool_id: T::AmmPoolId,
    ) -> Result<(), DispatchError> {
        ensure!(
            !<ActiveYieldFarm<T, I>>::contains_key(amm_pool_id.clone(), global_farm_id),
            Error::<T, I>::LiquidityMiningIsActive
        );

        <GlobalFarm<T, I>>::try_mutate_exists(global_farm_id, |maybe_global_farm| {
            let global_farm = maybe_global_farm.as_mut().ok_or(Error::<T, I>::GlobalFarmNotFound)?;

            ensure!(global_farm.owner == who, Error::<T, I>::Forbidden);

            <YieldFarm<T, I>>::try_mutate_exists(
                (amm_pool_id, global_farm_id, yield_farm_id),
                |maybe_yield_farm| -> Result<(), DispatchError> {
                    let yield_farm = maybe_yield_farm.as_mut().ok_or(Error::<T, I>::YieldFarmNotFound)?;

                    ensure!(yield_farm.is_stopped(), Error::<T, I>::LiquidityMiningIsActive);

                    //Transfer unpaid rewards back to global farm.
                    let global_farm_account = Self::farm_account_id(global_farm.id)?;
                    let yield_farm_account = Self::farm_account_id(yield_farm.id)?;

                    let unpaid_reward =
                        T::MultiCurrency::free_balance(global_farm.reward_currency, &yield_farm_account);
                    T::MultiCurrency::transfer(
                        global_farm.reward_currency,
                        &yield_farm_account,
                        &global_farm_account,
                        unpaid_reward,
                    )?;

                    //Delete yield farm.
                    yield_farm.state = FarmState::Deleted;
                    global_farm.decrease_live_yield_farm_count()?;

                    //Cleanup if it's possible
                    if yield_farm.can_be_removed() {
                        global_farm.decrease_total_yield_farm_count()?;

                        *maybe_yield_farm = None;
                    }

                    Ok(())
                },
            )?;

            Ok(())
        })
    }

    /// Deposit LP shares to a yield farm.
    ///
    /// This function creates new deposit farm entry in the yield farm.
    ///
    /// Returns: `(DepositId)`
    ///
    /// Parameters:
    /// - `global_farm_id`: global farm identifier.
    /// - `yield_farm_id`: yield farm identifier depositing to.
    /// - `amm_pool_id`: identifier of the AMM pool.
    /// - `shares_amount`: amount of LP shares user want to deposit.
    /// - `amm_pool_id`: identifier of the AMM pool.
    /// - `get_balance_in_amm`: callback function returning balance of incentivized asset in amm
    /// pool
    #[require_transactional]
    fn deposit_lp_shares(
        global_farm_id: GlobalFarmId,
        yield_farm_id: YieldFarmId,
        amm_pool_id: T::AmmPoolId,
        shares_amount: Balance,
        get_balance_in_amm: fn(T::AssetId, T::AmmPoolId) -> Result<Balance, DispatchError>,
    ) -> Result<DepositId, DispatchError> {
        let mut deposit = DepositData::new(shares_amount, amm_pool_id);

        Self::do_deposit_lp_shares(&mut deposit, global_farm_id, yield_farm_id, get_balance_in_amm)?;

        //Save deposit to storage.
        let deposit_id = Self::get_next_deposit_id()?;
        <Deposit<T, I>>::insert(deposit_id, deposit);

        Ok(deposit_id)
    }

    /// This function create yield farm entry for existing deposit. LP shares are not transferred
    /// and amount of LP shares is based on existing deposit.
    ///
    /// This function DOESN'T create new deposit.
    ///
    /// Returns: `(redeposited shares amount)`
    ///
    /// Parameters:
    /// - `global_farm_id`: global farm identifier.
    /// - `yield_farm_id`: yield farm identifier redepositing to.
    /// - `deposit_id`: identifier of the AMM pool.
    /// - `get_balance_in_amm`: callback function returning balance of incentivized asset in amm
    /// pool
    fn redeposit_lp_shares(
        global_farm_id: GlobalFarmId,
        yield_farm_id: YieldFarmId,
        deposit_id: DepositId,
        get_balance_in_amm: fn(T::AssetId, T::AmmPoolId) -> Result<Balance, DispatchError>,
    ) -> Result<Balance, DispatchError> {
        <Deposit<T, I>>::try_mutate(deposit_id, |maybe_deposit| {
            let deposit = maybe_deposit.as_mut().ok_or(Error::<T, I>::DepositNotFound)?;

            Self::do_deposit_lp_shares(deposit, global_farm_id, yield_farm_id, get_balance_in_amm)?;

            Ok(deposit.shares)
        })
    }

    /// Claim rewards from yield farm for given deposit.
    ///
    /// This function calculate user rewards from yield farm and transfer rewards to `who`
    /// account. Claiming in the same period is configured by `check_double_claim` parameter.
    /// Second claim in the same period result in `0` claims. This is desirable for in case we need
    /// `unclaimable_rewards` e.g. for `withdraw_lp_shares()`
    ///
    /// WARN: User have to use `withdraw_shares()` if yield farm is destroyed.
    ///
    /// Returns: `(GlobalFarmId, reward currency, claimed amount, unclaimable amount)`
    ///
    /// Parameters:
    /// - `who`: destination account to receive rewards.
    /// - `deposit_id`: id representing deposit in the yield farm.
    /// - `yield_farm_id`: identifier of yield farm to withdrawn from.
    /// - `check_double_claim`: fn failed on second claim in the same period if set to `true`.
    #[require_transactional]
    fn claim_rewards(
        who: T::AccountId,
        deposit_id: DepositId,
        yield_farm_id: YieldFarmId,
        fail_on_doubleclaim: bool,
    ) -> Result<(GlobalFarmId, T::AssetId, Balance, Balance), DispatchError> {
        <Deposit<T, I>>::try_mutate(deposit_id, |maybe_deposit| {
            let deposit = maybe_deposit.as_mut().ok_or(Error::<T, I>::DepositNotFound)?;

            let amm_pool_id = deposit.amm_pool_id.clone();
            let farm_entry = deposit
                .get_yield_farm_entry(yield_farm_id)
                .ok_or(Error::<T, I>::YieldFarmEntryNotFound)?;

            <YieldFarm<T, I>>::try_mutate(
                (amm_pool_id, farm_entry.global_farm_id, yield_farm_id),
                |maybe_yield_farm| {
                    let yield_farm = maybe_yield_farm.as_mut().ok_or(Error::<T, I>::YieldFarmNotFound)?;

                    //NOTE: claiming from removed yield farm should NOT work. This is same as yield
                    //farm doesn't exist.
                    ensure!(!yield_farm.is_deleted(), Error::<T, I>::YieldFarmNotFound);

                    <GlobalFarm<T, I>>::try_mutate(farm_entry.global_farm_id, |maybe_global_farm| {
                        let global_farm = maybe_global_farm.as_mut().ok_or(Error::<T, I>::GlobalFarmNotFound)?;

                        let current_period = Self::get_current_period(global_farm.blocks_per_period)?;
                        //Double claim should be allowed in some case e.g withdraw_lp_shares need
                        //`unclaimable_rewards` returned by this function.
                        if fail_on_doubleclaim {
                            ensure!(
                                farm_entry.updated_at != current_period,
                                Error::<T, I>::DoubleClaimInPeriod
                            );
                        }

                        Self::maybe_update_farms(global_farm, yield_farm, current_period)?;

                        let periods = current_period
                            .checked_sub(&farm_entry.entered_at)
                            .ok_or(ArithmeticError::Overflow)?;

                        let loyalty_multiplier =
                            Self::get_loyalty_multiplier(periods, yield_farm.loyalty_curve.clone())?;

                        let (rewards, unclaimable_rewards) = math::calculate_user_reward(
                            farm_entry.accumulated_rpvs,
                            farm_entry.valued_shares,
                            farm_entry.accumulated_claimed_rewards,
                            yield_farm.accumulated_rpvs,
                            loyalty_multiplier,
                        )
                        .map_err(|_| ArithmeticError::Overflow)?;

                        if !rewards.is_zero() {
                            farm_entry.accumulated_claimed_rewards = farm_entry
                                .accumulated_claimed_rewards
                                .checked_add(rewards)
                                .ok_or(ArithmeticError::Overflow)?;

                            farm_entry.updated_at = current_period;

                            let yield_farm_account = Self::farm_account_id(yield_farm.id)?;
                            T::MultiCurrency::transfer(
                                global_farm.reward_currency,
                                &yield_farm_account,
                                &who,
                                rewards,
                            )?;
                        }

                        Ok((
                            global_farm.id,
                            global_farm.reward_currency,
                            rewards,
                            unclaimable_rewards,
                        ))
                    })
                },
            )
        })
    }

    /// Withdraw LP shares from yield farm. This function can be used to free slot for yield
    /// farm entry in the deposit or to destroy deposit and return LP shares if deposit has no more
    /// farm entries.
    ///
    /// !!!LP shares are transferred back to user only when deposit is destroyed.
    ///
    /// This function transfer user's unclaimable rewards back to global farm.
    ///
    /// Returns: `(GlobalFarmId, withdrawn amount, true if deposit was destroyed)`
    ///
    /// Parameters:
    /// - `deposit_id`: id representing deposit in the yield farm.
    /// - `yield_farm_id`: identifier yield farm to withdrawn from.
    /// - `unclaimable_rewards`: amount of rewards user will not be able to claim because of early
    /// exit from liquidity mining program.
    #[require_transactional]
    fn withdraw_lp_shares(
        deposit_id: DepositId,
        yield_farm_id: YieldFarmId,
        unclaimable_rewards: Balance,
    ) -> Result<(GlobalFarmId, Balance, bool), DispatchError> {
        <Deposit<T, I>>::try_mutate_exists(deposit_id, |maybe_deposit| {
            let deposit = maybe_deposit.as_mut().ok_or(Error::<T, I>::DepositNotFound)?;

            let farm_entry = deposit.remove_yield_farm_entry(yield_farm_id)?;
            let amm_pool_id = deposit.amm_pool_id.clone();

            <GlobalFarm<T, I>>::try_mutate_exists(
                farm_entry.global_farm_id,
                |maybe_global_farm| -> Result<(), DispatchError> {
                    let global_farm = maybe_global_farm.as_mut().ok_or(Error::<T, I>::GlobalFarmNotFound)?;
                    <YieldFarm<T, I>>::try_mutate_exists(
                        (&amm_pool_id, farm_entry.global_farm_id, yield_farm_id),
                        |maybe_yield_farm| -> Result<(), DispatchError> {
                            let yield_farm = maybe_yield_farm.as_mut().ok_or(Error::<T, I>::YieldFarmNotFound)?;

                            yield_farm.total_shares = yield_farm
                                .total_shares
                                .checked_sub(deposit.shares)
                                .ok_or(ArithmeticError::Underflow)?;

                            yield_farm.total_valued_shares = yield_farm
                                .total_valued_shares
                                .checked_sub(farm_entry.valued_shares)
                                .ok_or(ArithmeticError::Underflow)?;

                            // yield farm's stake in global pool is set to `0` when farm is
                            // stopped and yield farm have to be stopped before it's deleted so
                            // this update is only required for active farms.
                            if yield_farm.state.is_active() {
                                let shares_in_global_farm_for_deposit =
                                    math::calculate_global_farm_shares(farm_entry.valued_shares, yield_farm.multiplier)
                                        .map_err(|_| ArithmeticError::Overflow)?;

                                global_farm.total_shares_z = global_farm
                                    .total_shares_z
                                    .checked_sub(shares_in_global_farm_for_deposit)
                                    .ok_or(ArithmeticError::Underflow)?;
                            }

                            if !unclaimable_rewards.is_zero() {
                                let global_farm_account = Self::farm_account_id(global_farm.id)?;
                                let yield_farm_account = Self::farm_account_id(yield_farm.id)?;

                                T::MultiCurrency::transfer(
                                    global_farm.reward_currency,
                                    &yield_farm_account,
                                    &global_farm_account,
                                    unclaimable_rewards,
                                )?;
                            }

                            yield_farm.decrease_entries_count()?;
                            if yield_farm.can_be_removed() {
                                global_farm.decrease_total_yield_farm_count()?;

                                *maybe_yield_farm = None;
                            }

                            Ok(())
                        },
                    )?;

                    if global_farm.can_be_removed() {
                        *maybe_global_farm = None;
                    }

                    Ok(())
                },
            )?;

            let withdrawn_amount = deposit.shares;
            let mut deposit_destroyed = false;
            if deposit.can_be_removed() {
                *maybe_deposit = None;

                deposit_destroyed = true;
            }

            Ok((farm_entry.global_farm_id, withdrawn_amount, deposit_destroyed))
        })
    }

    /// Helper function to create yield farm entry.
    #[require_transactional]
    fn do_deposit_lp_shares(
        deposit: &mut DepositData<T, I>,
        global_farm_id: GlobalFarmId,
        yield_farm_id: YieldFarmId,
        get_balance_in_amm: fn(T::AssetId, T::AmmPoolId) -> Result<Balance, DispatchError>,
    ) -> Result<(), DispatchError> {
        //LP shares can be locked only once in the same yield farm.
        ensure!(
            deposit.search_yield_farm_entry(yield_farm_id).is_none(),
            Error::<T, I>::DoubleLock
        );

        <YieldFarm<T, I>>::try_mutate(
            (deposit.amm_pool_id.clone(), global_farm_id, yield_farm_id),
            |maybe_yield_farm| {
                let yield_farm = maybe_yield_farm.as_mut().ok_or(Error::<T, I>::YieldFarmNotFound)?;

                ensure!(yield_farm.state.is_active(), Error::<T, I>::LiquidityMiningCanceled);

                <GlobalFarm<T, I>>::try_mutate(global_farm_id, |maybe_global_farm| {
                    let global_farm = maybe_global_farm.as_mut().ok_or(Error::<T, I>::GlobalFarmNotFound)?;

                    ensure!(
                        deposit.shares.ge(&global_farm.min_deposit),
                        Error::<T, I>::InvalidDepositAmount,
                    );

                    //This should never fail. If yield farm is active also global farm MUST be
                    //active.
                    ensure!(global_farm.state.is_active(), Error::<T, I>::GlobalFarmNotFound);

                    let current_period = Self::get_current_period(global_farm.blocks_per_period)?;

                    Self::maybe_update_farms(global_farm, yield_farm, current_period)?;

                    let valued_shares = Self::get_valued_shares(
                        deposit.shares,
                        deposit.amm_pool_id.clone(),
                        global_farm.incentivized_asset,
                        get_balance_in_amm,
                    )?;

                    let deposit_stake_in_global_farm =
                        math::calculate_global_farm_shares(valued_shares, yield_farm.multiplier)
                            .map_err(|_| ArithmeticError::Overflow)?;

                    // The deposit is the first one for this farm. We pretend that an update already
                    // happened so the user is not rewarded for the time between creation and this
                    // first deposit.
                    // This also avoids the first user getting more rewards than the second because
                    // of an imbalance in the share accumulation.
                    if yield_farm.total_shares.is_zero() {
                        yield_farm.updated_at = current_period;
                    }

                    yield_farm.total_shares = yield_farm
                        .total_shares
                        .checked_add(deposit.shares)
                        .ok_or(ArithmeticError::Overflow)?;

                    yield_farm.total_valued_shares = yield_farm
                        .total_valued_shares
                        .checked_add(valued_shares)
                        .ok_or(ArithmeticError::Overflow)?;

                    // The deposit is the first one for this farm. We pretend that an update already
                    // happened so the user is not rewarded for the time between creation and this
                    // first deposit.
                    // This also avoids the first user getting more rewards than the second because
                    // of an imbalance in the share accumulation.
                    if global_farm.total_shares_z.is_zero() {
                        global_farm.updated_at = current_period;
                    }

                    global_farm.total_shares_z = global_farm
                        .total_shares_z
                        .checked_add(deposit_stake_in_global_farm)
                        .ok_or(ArithmeticError::Overflow)?;

                    let farm_entry = YieldFarmEntry::new(
                        global_farm.id,
                        yield_farm.id,
                        valued_shares,
                        yield_farm.accumulated_rpvs,
                        current_period,
                    );

                    deposit.add_yield_farm_entry(farm_entry)?;

                    //Increment farm's entries count
                    yield_farm.increase_entries_count()?;

                    Ok(())
                })
            },
        )
    }

    /// This function returns new unused `FarmId` usable for yield global farm or error.
    fn get_next_farm_id() -> Result<FarmId, ArithmeticError> {
        FarmSequencer::<T, I>::try_mutate(|current_id| {
            *current_id = current_id.checked_add(1).ok_or(ArithmeticError::Overflow)?;

            Ok(*current_id)
        })
    }

    /// This function returns new unused `DepositId`or error.
    fn get_next_deposit_id() -> Result<DepositId, ArithmeticError> {
        DepositSequencer::<T, I>::try_mutate(|current_id| {
            *current_id = current_id.checked_add(1).ok_or(ArithmeticError::Overflow)?;

            Ok(*current_id)
        })
    }

    /// Account id holding rewards allocated from all global farms for all yield farms.
    pub fn pot_account_id() -> T::AccountId {
        T::PalletId::get().into_account()
    }

    /// This function returns account from `FarmId` or error.
    ///
    /// WARN: farm_id = 0 is same as `T::PalletId::get().into_account()`. 0 is not valid value.
    pub fn farm_account_id(farm_id: FarmId) -> Result<T::AccountId, Error<T, I>> {
        Self::validate_farm_id(farm_id)?;

        Ok(T::PalletId::get().into_sub_account(farm_id))
    }

    /// This function returns current period number or error.
    fn get_current_period(blocks_per_period: BlockNumberFor<T>) -> Result<PeriodOf<T>, ArithmeticError> {
        Self::get_period_number(T::BlockNumberProvider::current_block_number(), blocks_per_period)
    }

    /// This function returns period number from block number(`block`) and `blocks_per_period` or error.
    fn get_period_number(
        block: BlockNumberFor<T>,
        blocks_per_period: BlockNumberFor<T>,
    ) -> Result<PeriodOf<T>, ArithmeticError> {
        block
            .checked_div(&blocks_per_period)
            .ok_or(ArithmeticError::DivisionByZero)
    }

    /// This function returns loyalty multiplier or error.
    fn get_loyalty_multiplier(periods: PeriodOf<T>, curve: Option<LoyaltyCurve>) -> Result<FixedU128, ArithmeticError> {
        let curve = match curve {
            Some(v) => v,
            None => return Ok(FixedU128::one()), //no loyalty curve mean no loyalty multiplier
        };

        //b.is_one() is special case - this case is prevented by loyalty curve parameters validation
        if FixedPointNumber::is_one(&curve.initial_reward_percentage) {
            return Ok(FixedU128::one());
        }

        math::calculate_loyalty_multiplier(periods, curve.initial_reward_percentage, curve.scale_coef)
            .map_err(|_| ArithmeticError::Overflow)
    }

<<<<<<< HEAD
    /// This function calculate and update `accumulated_rpz` and all associated properties of `GlobalFar` if
    /// conditions are met.
    #[require_transactional]
=======
    /// This function calculates and updates `accumulated_rpz` and all associated properties of
    /// `global_farm` if conditions are met.
    /// Returns the reward transfered to the pot.
>>>>>>> f1bada7e
    fn update_global_farm(
        global_farm: &mut GlobalFarmData<T, I>,
        current_period: PeriodOf<T>,
        reward_per_period: Balance,
    ) -> Result<Balance, DispatchError> {
        // Farm should be updated only once in the same period.
        if global_farm.updated_at == current_period {
            return Ok(Zero::zero());
        }

        // Nothing to update if there is no stake in the farm.
        if global_farm.total_shares_z.is_zero() {
            return Ok(Zero::zero());
        }

        // Number of periods since last farm update.
        let periods_since_last_update: Balance = TryInto::<u128>::try_into(
            current_period
                .checked_sub(&global_farm.updated_at)
                .ok_or(ArithmeticError::Underflow)?,
        )
        .map_err(|_| ArithmeticError::Overflow)?;

        let global_farm_account = Self::farm_account_id(global_farm.id)?;
        let left_to_distribute = T::MultiCurrency::free_balance(global_farm.reward_currency, &global_farm_account);

        // Calculate reward for all periods since last update capped by balance of `GlobalFarm`
        // account.
        let reward = periods_since_last_update
            .checked_mul(reward_per_period)
            .ok_or(ArithmeticError::Overflow)?
            .min(left_to_distribute);

        if !reward.is_zero() {
            let pot = Self::pot_account_id();
            T::MultiCurrency::transfer(global_farm.reward_currency, &global_farm_account, &pot, reward)?;

            global_farm.accumulated_rpz =
                math::calculate_accumulated_rps(global_farm.accumulated_rpz, global_farm.total_shares_z, reward)
                    .map_err(|_| ArithmeticError::Overflow)?;

            global_farm.accumulated_rewards = global_farm
                .accumulated_rewards
                .checked_add(reward)
                .ok_or(ArithmeticError::Overflow)?;
        }

        global_farm.updated_at = current_period;

        Pallet::<T, I>::deposit_event(Event::GlobalFarmAccRPZUpdated {
            global_farm_id: global_farm.id,
            accumulated_rpz: global_farm.accumulated_rpz,
            total_shares_z: global_farm.total_shares_z,
        });

        Ok(reward)
    }

    /// This function calculates and returns yield farm's reward from `GlobalFarm`.
    fn claim_from_global_farm(
        global_farm: &mut GlobalFarmData<T, I>,
        yield_farm: &mut YieldFarmData<T, I>,
        stake_in_global_farm: Balance,
    ) -> Result<Balance, ArithmeticError> {
        let reward = math::calculate_reward(
            yield_farm.accumulated_rpz,
            global_farm.accumulated_rpz,
            stake_in_global_farm,
        )
        .map_err(|_| ArithmeticError::Overflow)?;
        yield_farm.accumulated_rpz = global_farm.accumulated_rpz;

        global_farm.paid_accumulated_rewards = global_farm
            .paid_accumulated_rewards
            .checked_add(reward)
            .ok_or(ArithmeticError::Overflow)?;

        global_farm.accumulated_rewards = global_farm
            .accumulated_rewards
            .checked_sub(reward)
            .ok_or(ArithmeticError::Overflow)?;

        Ok(reward)
    }

    /// This function calculates and updates `accumulated_rpvz` and all associated properties of
    /// `YieldFarm` if conditions are met. It also transfers `yield_farm_rewards` from `GlobalFarm`
    /// account to `YieldFarm` account.
    fn update_yield_farm(
        yield_farm: &mut YieldFarmData<T, I>,
        yield_farm_rewards: Balance,
        current_period: BlockNumberFor<T>,
        global_farm_id: FarmId,
        reward_currency: T::AssetId,
    ) -> Result<(), DispatchError> {
        if yield_farm.updated_at == current_period {
            return Ok(());
        }

        if yield_farm.total_valued_shares.is_zero() {
            return Ok(());
        }

        yield_farm.accumulated_rpvs = math::calculate_accumulated_rps(
            yield_farm.accumulated_rpvs,
            yield_farm.total_valued_shares,
            yield_farm_rewards,
        )
        .map_err(|_| ArithmeticError::Overflow)?;
        yield_farm.updated_at = current_period;

        let pot_balance = T::MultiCurrency::free_balance(reward_currency, &Self::pot_account_id());

        ensure!(pot_balance >= yield_farm_rewards, Error::<T, I>::InsufficientPotBalance);

        let pot = Self::pot_account_id();
        let yield_farm_account = Self::farm_account_id(yield_farm.id)?;

        T::MultiCurrency::transfer(reward_currency, &pot, &yield_farm_account, yield_farm_rewards)?;

        Pallet::<T, I>::deposit_event(Event::YieldFarmAccRPVSUpdated {
            global_farm_id,
            yield_farm_id: yield_farm.id,
            accumulated_rpvs: yield_farm.accumulated_rpvs,
            total_valued_shares: yield_farm.total_valued_shares,
        });

        Ok(())
    }

    /// This function returns an error if `farm_id` is not valid.
    fn validate_farm_id(farm_id: FarmId) -> Result<(), Error<T, I>> {
        if farm_id.is_zero() {
            return Err(Error::<T, I>::InvalidFarmId);
        }

        Ok(())
    }

    /// This function is used to validate input data before creating new global farm.
    fn validate_create_global_farm_data(
        total_rewards: Balance,
        planned_yielding_periods: PeriodOf<T>,
        blocks_per_period: BlockNumberFor<T>,
        yield_per_period: Perquintill,
        min_deposit: Balance,
        price_adjustment: FixedU128,
    ) -> DispatchResult {
        ensure!(min_deposit.ge(&1), Error::<T, I>::InvalidMinDeposit);

        ensure!(!price_adjustment.is_zero(), Error::<T, I>::InvalidPriceAdjustment);

        ensure!(
            total_rewards >= T::MinTotalFarmRewards::get(),
            Error::<T, I>::InvalidTotalRewards
        );

        ensure!(
            planned_yielding_periods >= T::MinPlannedYieldingPeriods::get(),
            Error::<T, I>::InvalidPlannedYieldingPeriods
        );

        ensure!(!blocks_per_period.is_zero(), Error::<T, I>::InvalidBlocksPerPeriod);

        ensure!(!yield_per_period.is_zero(), Error::<T, I>::InvalidYieldPerPeriod);

        Ok(())
    }

    /// This function calculate account's valued shares[`Balance`] or error.
    fn get_valued_shares(
        shares: Balance,
        amm: T::AmmPoolId,
        incentivized_asset: T::AssetId,
        get_balance_in_amm: fn(T::AssetId, T::AmmPoolId) -> Result<Balance, DispatchError>,
    ) -> Result<Balance, DispatchError> {
        let incentivized_asset_balance = get_balance_in_amm(incentivized_asset, amm)?;

        shares
            .checked_mul(incentivized_asset_balance)
            .ok_or_else(|| ArithmeticError::Overflow.into())
    }

    /// This function update both (global and yield) farms if conditions are met.
    #[require_transactional]
    fn maybe_update_farms(
        global_farm: &mut GlobalFarmData<T, I>,
        yield_farm: &mut YieldFarmData<T, I>,
        current_period: PeriodOf<T>,
    ) -> Result<(), DispatchError> {
        if !yield_farm.state.is_active() {
            return Ok(());
        }

        if !yield_farm.total_shares.is_zero() && yield_farm.updated_at != current_period {
            Self::maybe_update_global_farm_rpz(global_farm, current_period)?;

            let stake_in_global_pool =
                math::calculate_global_farm_shares(yield_farm.total_valued_shares, yield_farm.multiplier)
                    .map_err(|_| ArithmeticError::Overflow)?;
            let rewards = Self::claim_from_global_farm(global_farm, yield_farm, stake_in_global_pool)?;
            Self::update_yield_farm(
                yield_farm,
                rewards,
                current_period,
                global_farm.id,
                global_farm.reward_currency,
            )?;
        }
        Ok(())
    }

    // Claiming from `YieldFarm` is not possible(will fail) if yield farm is destroyed or has no
    // entries.
    fn is_yield_farm_claimable(
        global_farm_id: GlobalFarmId,
        yield_farm_id: YieldFarmId,
        amm_pool_id: T::AmmPoolId,
    ) -> bool {
        if let Some(yield_farm) = Self::yield_farm((amm_pool_id, global_farm_id, yield_farm_id)) {
            return !yield_farm.is_deleted() && yield_farm.has_entries();
        }

        false
    }

    // This function returns `GlobalFarmId` from deposit's farm entry or `None` if deposit or farm
    // entry doesn't exists.
    fn get_global_farm_id(id: DepositId, yield_farm_id: YieldFarmId) -> Option<GlobalFarmId> {
        if let Some(mut deposit) = Self::deposit(id) {
            if let Some(farm_entry) = deposit.get_yield_farm_entry(yield_farm_id) {
                return Some(farm_entry.global_farm_id);
            }
        }

        None
    }

    /// This function updates global farm's RPZ if conditions are met.
    fn maybe_update_global_farm_rpz(
        global_farm: &mut GlobalFarmData<T, I>,
        current_period: PeriodOf<T>,
    ) -> Result<(), DispatchError> {
        if !global_farm.total_shares_z.is_zero() && global_farm.updated_at != current_period {
            let total_shares_z_adjusted =
                math::calculate_adjusted_shares(global_farm.total_shares_z, global_farm.price_adjustment)
                    .map_err(|_| ArithmeticError::Overflow)?;

            let rewards = math::calculate_global_farm_reward_per_period(
                global_farm.yield_per_period.into(),
                total_shares_z_adjusted,
                global_farm.max_reward_per_period,
            )
            .map_err(|_| ArithmeticError::Overflow)?;

            Self::update_global_farm(global_farm, current_period, rewards)?;
        }

        Ok(())
    }
}

impl<T: Config<I>, I: 'static> hydradx_traits::liquidity_mining::Mutate<T::AccountId, T::AssetId, BlockNumberFor<T>>
    for Pallet<T, I>
{
    type Error = DispatchError;

    type AmmPoolId = T::AmmPoolId;
    type Balance = Balance;
    type Period = PeriodOf<T>;
    type LoyaltyCurve = LoyaltyCurve;

    fn create_global_farm(
        total_rewards: Self::Balance,
        planned_yielding_periods: Self::Period,
        blocks_per_period: BlockNumberFor<T>,
        incentivized_asset: T::AssetId,
        reward_currency: T::AssetId,
        owner: T::AccountId,
        yield_per_period: Perquintill,
        min_deposit: Self::Balance,
        price_adjustment: FixedU128,
    ) -> Result<(u32, Self::Balance), Self::Error> {
        Self::create_global_farm(
            total_rewards,
            planned_yielding_periods,
            blocks_per_period,
            incentivized_asset,
            reward_currency,
            owner,
            yield_per_period,
            min_deposit,
            price_adjustment,
        )
    }

    fn update_global_farm_price_adjustment(
        who: T::AccountId,
        global_farm_id: u32,
        price_adjustment: FixedU128,
    ) -> Result<(), Self::Error> {
        Self::update_global_farm_price_adjustment(who, global_farm_id, price_adjustment)
    }

    fn destroy_global_farm(
        who: T::AccountId,
        global_farm_id: u32,
    ) -> Result<(T::AssetId, Self::Balance, T::AccountId), Self::Error> {
        Self::destroy_global_farm(who, global_farm_id)
    }

    fn create_yield_farm(
        who: T::AccountId,
        global_farm_id: u32,
        multiplier: FixedU128,
        loyalty_curve: Option<Self::LoyaltyCurve>,
        amm_pool_id: Self::AmmPoolId,
        assets: Vec<T::AssetId>,
    ) -> Result<u32, Self::Error> {
        Self::create_yield_farm(who, global_farm_id, multiplier, loyalty_curve, amm_pool_id, assets)
    }

    fn update_yield_farm_multiplier(
        who: T::AccountId,
        global_farm_id: u32,
        amm_pool_id: Self::AmmPoolId,
        multiplier: FixedU128,
    ) -> Result<u32, Self::Error> {
        Self::update_yield_farm_multiplier(who, global_farm_id, amm_pool_id, multiplier)
    }

    fn stop_yield_farm(
        who: T::AccountId,
        global_farm_id: u32,
        amm_pool_id: Self::AmmPoolId,
    ) -> Result<u32, Self::Error> {
        Self::stop_yield_farm(who, global_farm_id, amm_pool_id)
    }

    fn resume_yield_farm(
        who: T::AccountId,
        global_farm_id: u32,
        yield_farm_id: u32,
        amm_pool_id: Self::AmmPoolId,
        multiplier: FixedU128,
    ) -> Result<(), Self::Error> {
        Self::resume_yield_farm(who, global_farm_id, yield_farm_id, amm_pool_id, multiplier)
    }

    fn destroy_yield_farm(
        who: T::AccountId,
        global_farm_id: u32,
        yield_farm_id: u32,
        amm_pool_id: Self::AmmPoolId,
    ) -> Result<(), Self::Error> {
        Self::destroy_yield_farm(who, global_farm_id, yield_farm_id, amm_pool_id)
    }

    fn deposit_lp_shares(
        global_farm_id: u32,
        yield_farm_id: u32,
        amm_pool_id: Self::AmmPoolId,
        shares_amount: Self::Balance,
        get_balance_in_amm: fn(T::AssetId, Self::AmmPoolId) -> Result<Self::Balance, Self::Error>,
    ) -> Result<u128, Self::Error> {
        Self::deposit_lp_shares(
            global_farm_id,
            yield_farm_id,
            amm_pool_id,
            shares_amount,
            get_balance_in_amm,
        )
    }

    fn redeposit_lp_shares(
        global_farm_id: u32,
        yield_farm_id: u32,
        deposit_id: u128,
        get_balance_in_amm: fn(T::AssetId, Self::AmmPoolId) -> Result<Self::Balance, Self::Error>,
    ) -> Result<Self::Balance, Self::Error> {
        Self::redeposit_lp_shares(global_farm_id, yield_farm_id, deposit_id, get_balance_in_amm)
    }

    fn claim_rewards(
        who: T::AccountId,
        deposit_id: u128,
        yield_farm_id: u32,
        fail_on_doubleclaim: bool,
    ) -> Result<(u32, T::AssetId, Self::Balance, Self::Balance), Self::Error> {
        Self::claim_rewards(who, deposit_id, yield_farm_id, fail_on_doubleclaim)
    }

    fn withdraw_lp_shares(
        deposit_id: u128,
        yield_farm_id: u32,
        unclaimable_rewards: Self::Balance,
    ) -> Result<(u32, Self::Balance, bool), Self::Error> {
        Self::withdraw_lp_shares(deposit_id, yield_farm_id, unclaimable_rewards)
    }

    fn is_yield_farm_claimable(global_farm_id: u32, yield_farm_id: u32, amm_pool_id: Self::AmmPoolId) -> bool {
        Self::is_yield_farm_claimable(global_farm_id, yield_farm_id, amm_pool_id)
    }

    fn get_global_farm_id(deposit_id: u128, yield_farm_id: u32) -> Option<u32> {
        Self::get_global_farm_id(deposit_id, yield_farm_id)
    }
}<|MERGE_RESOLUTION|>--- conflicted
+++ resolved
@@ -1249,15 +1249,10 @@
             .map_err(|_| ArithmeticError::Overflow)
     }
 
-<<<<<<< HEAD
-    /// This function calculate and update `accumulated_rpz` and all associated properties of `GlobalFar` if
-    /// conditions are met.
-    #[require_transactional]
-=======
     /// This function calculates and updates `accumulated_rpz` and all associated properties of
     /// `global_farm` if conditions are met.
     /// Returns the reward transfered to the pot.
->>>>>>> f1bada7e
+    #[require_transactional]
     fn update_global_farm(
         global_farm: &mut GlobalFarmData<T, I>,
         current_period: PeriodOf<T>,
@@ -1453,7 +1448,20 @@
         }
 
         if !yield_farm.total_shares.is_zero() && yield_farm.updated_at != current_period {
-            Self::maybe_update_global_farm_rpz(global_farm, current_period)?;
+            if !global_farm.total_shares_z.is_zero() && global_farm.updated_at != current_period {
+                let total_shares_z_adjusted =
+                    math::calculate_adjusted_shares(global_farm.total_shares_z, global_farm.price_adjustment)
+                        .map_err(|_| ArithmeticError::Overflow)?;
+
+                let rewards = math::calculate_global_farm_reward_per_period(
+                    global_farm.yield_per_period.into(),
+                    total_shares_z_adjusted,
+                    global_farm.max_reward_per_period,
+                )
+                .map_err(|_| ArithmeticError::Overflow)?;
+
+                Self::update_global_farm(global_farm, current_period, rewards)?;
+            }
 
             let stake_in_global_pool =
                 math::calculate_global_farm_shares(yield_farm.total_valued_shares, yield_farm.multiplier)
