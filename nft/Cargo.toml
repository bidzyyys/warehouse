[package]
name = "pallet-nft"
<<<<<<< HEAD
version = "2.5.2"
=======
version = "3.0.0"
>>>>>>> 9991052d
description = "A generic NFT pallet for managing non-fungible tokens"
authors = ["GalacticCoucil"]
edition = "2021"
homepage = "https://github.com/galacticcouncil/warehouse"
license = "Apache 2.0"
repository = "https://github.com/galacticcouncil/warehouse"

[package.metadata.docs.rs]
targets = ["x86_64-unknown-linux-gnu"]

[dependencies]
codec = { default-features = false, features = ["derive"], package = "parity-scale-codec", version = "2.3.1" }
scale-info = { version = "1.0", default-features = false, features = ["derive"] }
frame-benchmarking = { git = "https://github.com/paritytech/substrate", branch = "polkadot-v0.9.17", default-features = false, optional = true }
frame-support = { git = "https://github.com/paritytech/substrate", branch = "polkadot-v0.9.17", default-features = false }
frame-system = { git = "https://github.com/paritytech/substrate", branch = "polkadot-v0.9.17", default-features = false }
orml-utilities = { git = "https://github.com/open-web3-stack/open-runtime-module-library", rev = "aac79b3b31953381669a2ffa9b3e9bfe48e87f38", default-features = false }
serde = { version = "1.0.136", optional = true, features = ["derive"] }
sp-runtime = { git = "https://github.com/paritytech/substrate", branch = "polkadot-v0.9.17", default-features = false }
sp-std = { git = "https://github.com/paritytech/substrate", branch = "polkadot-v0.9.17", default-features = false }
pallet-uniques = { git = "https://github.com/paritytech/substrate", branch = "polkadot-v0.9.17", default-features = false }

[dev-dependencies]
pallet-balances = { git = "https://github.com/paritytech/substrate", branch = "polkadot-v0.9.17" }
sp-core = { git = "https://github.com/paritytech/substrate", branch = "polkadot-v0.9.17", default-features = false }
sp-io = { git = "https://github.com/paritytech/substrate", branch = "polkadot-v0.9.17", default-features = false }
sp-runtime = { git = "https://github.com/paritytech/substrate", branch = "polkadot-v0.9.17", default-features = false }

[features]
default = ["std"]
std = [
    "serde/std",
    "codec/std",
    "frame-support/std",
    "frame-system/std",
    "sp-std/std",
    "sp-runtime/std",
    "pallet-uniques/std",
    "scale-info/std",

]
runtime-benchmarks = [
    "frame-benchmarking",
    "frame-support/runtime-benchmarks",
    "frame-system/runtime-benchmarks",
]<|MERGE_RESOLUTION|>--- conflicted
+++ resolved
@@ -1,10 +1,6 @@
 [package]
 name = "pallet-nft"
-<<<<<<< HEAD
-version = "2.5.2"
-=======
-version = "3.0.0"
->>>>>>> 9991052d
+version = "3.1.0"
 description = "A generic NFT pallet for managing non-fungible tokens"
 authors = ["GalacticCoucil"]
 edition = "2021"
