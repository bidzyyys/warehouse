--- conflicted
+++ resolved
@@ -1,10 +1,6 @@
 [package]
 name = "pallet-nft"
-<<<<<<< HEAD
-version = "5.0.2"
-=======
-version = "4.1.0"
->>>>>>> d6ef10ff
+version = "4.1.1"
 description = "A generic NFT pallet for managing non-fungible tokens"
 authors = ["GalacticCoucil"]
 edition = "2021"
