[package]
name = "pallet-nft"
<<<<<<< HEAD
version = "4.0.2"
=======
version = "5.0.1"
>>>>>>> b7cc6ff5
description = "A generic NFT pallet for managing non-fungible tokens"
authors = ["GalacticCoucil"]
edition = "2021"
homepage = "https://github.com/galacticcouncil/warehouse"
license = "Apache 2.0"
repository = "https://github.com/galacticcouncil/warehouse"

[package.metadata.docs.rs]
targets = ["x86_64-unknown-linux-gnu"]

[dependencies]
codec = { default-features = false, features = ["derive"], package = "parity-scale-codec", version = "3.1.5" }
scale-info = { version = "2.1.2", default-features = false, features = ["derive"] }
serde = { version = "1.0.137", optional = true, features = ["derive"] }

# TODO: this is just a temporary fix of https://github.com/paritytech/substrate/issues/12304
syn = "=1.0.99"

# Substrate dependencies
frame-benchmarking = { git = "https://github.com/paritytech/substrate", branch = "polkadot-v0.9.29", default-features = false, optional = true }
frame-support = { git = "https://github.com/paritytech/substrate", branch = "polkadot-v0.9.29", default-features = false }
frame-system = { git = "https://github.com/paritytech/substrate", branch = "polkadot-v0.9.29", default-features = false }
sp-runtime = { git = "https://github.com/paritytech/substrate", branch = "polkadot-v0.9.29", default-features = false }
sp-std = { git = "https://github.com/paritytech/substrate", branch = "polkadot-v0.9.29", default-features = false }
sp-io = { git = "https://github.com/paritytech/substrate", branch = "polkadot-v0.9.29", default-features = false }
pallet-uniques = { git = "https://github.com/paritytech/substrate", branch = "polkadot-v0.9.29", default-features = false }

# ORML dependencies
orml-utilities = { git = "https://github.com/open-web3-stack/open-runtime-module-library", branch = "polkadot-v0.9.29", default-features = false }

# HydraDX traits
hydradx-traits = { path = "../traits", default-features = false }

[dev-dependencies]
pallet-balances = { git = "https://github.com/paritytech/substrate", branch = "polkadot-v0.9.29" }
sp-core = { git = "https://github.com/paritytech/substrate", branch = "polkadot-v0.9.29", default-features = false }
sp-runtime = { git = "https://github.com/paritytech/substrate", branch = "polkadot-v0.9.29", default-features = false }

[features]
default = ["std"]
std = [
    "serde/std",
    "codec/std",
    "frame-support/std",
    "frame-system/std",
    "sp-std/std",
    "sp-runtime/std",
    "pallet-uniques/std",
    "scale-info/std",
]
runtime-benchmarks = [
    "frame-benchmarking",
    "frame-support/runtime-benchmarks",
    "frame-system/runtime-benchmarks",
]
try-runtime = ["frame-support/try-runtime"]<|MERGE_RESOLUTION|>--- conflicted
+++ resolved
@@ -1,10 +1,6 @@
 [package]
 name = "pallet-nft"
-<<<<<<< HEAD
-version = "4.0.2"
-=======
-version = "5.0.1"
->>>>>>> b7cc6ff5
+version = "5.0.2"
 description = "A generic NFT pallet for managing non-fungible tokens"
 authors = ["GalacticCoucil"]
 edition = "2021"
