--- conflicted
+++ resolved
@@ -1,10 +1,6 @@
 [package]
 name = "pallet-nft"
-<<<<<<< HEAD
-version = "7.0.1"
-=======
-version = "7.1.0"
->>>>>>> b0a4e5b9
+version = "7.1.1"
 description = "A generic NFT pallet for managing non-fungible tokens"
 authors = ["GalacticCoucil"]
 edition = "2021"
