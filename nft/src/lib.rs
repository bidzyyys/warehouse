--- conflicted
+++ resolved
@@ -74,10 +74,6 @@
     pub trait Config: frame_system::Config + pallet_uniques::Config {
         type Event: From<Event<Self>> + IsType<<Self as frame_system::Config>::Event>;
         type WeightInfo: WeightInfo;
-<<<<<<< HEAD
-        type ProtocolOrigin: EnsureOrigin<Self::Origin>;
-=======
->>>>>>> 174065da
         type NftCollectionId: Member
             + Parameter
             + Default
@@ -116,15 +112,6 @@
 
     #[pallet::call]
     impl<T: Config> Pallet<T> {
-<<<<<<< HEAD
-        /// Creates an NFT collection of the given collection type
-        /// and sets its metadata
-        ///
-        /// Parameters:
-        /// - `collection_id`: Identifier of a collection
-        /// - `collection_type`: The collection type determines its purpose and usage
-        /// - `metadata`: Arbitrary data about a collection, e.g. IPFS hash or name
-=======
         /// Creates an NFT collection of the given collection type and sets its metadata.
         /// The collection ID needs to be outside of the range of reserved IDs.
         /// The creation of a collection needs to be enabled in the permissions
@@ -135,7 +122,6 @@
         /// - `collection_id`: Identifier of a collection.
         /// - `collection_type`: The collection type determines its purpose and usage.
         /// - `metadata`: Arbitrary data about a collection, e.g. IPFS hash or name.
->>>>>>> 174065da
         ///
         /// Emits CollectionCreated event
         #[pallet::weight(<T as Config>::WeightInfo::create_collection())]
@@ -155,15 +141,6 @@
             Ok(())
         }
 
-<<<<<<< HEAD
-        /// Mints an NFT in the specified collection
-        /// and sets its metadata
-        ///
-        /// Parameters:
-        /// - `collection_id`: The collection of the asset to be minted.
-        /// - `item_id`: The item of the asset to be minted.
-        /// - `metadata`: Arbitrary data about an item, e.g. IPFS hash or symbol
-=======
         /// Mints an NFT in the specified collection and sets its metadata.
         /// Minting of new items needs to be enabled in the permissions
         /// for the given collection type.
@@ -173,7 +150,6 @@
         /// - `collection_id`: The collection of the asset to be minted.
         /// - `item_id`: The item of the asset to be minted.
         /// - `metadata`: Arbitrary data about an item, e.g. IPFS hash or symbol.
->>>>>>> 174065da
         #[pallet::weight(<T as Config>::WeightInfo::mint())]
         pub fn mint(
             origin: OriginFor<T>,
@@ -198,10 +174,7 @@
         /// Transfers need to be enabled in the permissions for the given collection type.
         ///
         /// Parameters:
-<<<<<<< HEAD
-=======
         /// - `origin`: The NFT owner
->>>>>>> 174065da
         /// - `collection_id`: The collection of the asset to be transferred.
         /// - `item_id`: The instance of the asset to be transferred.
         /// - `dest`: The account to receive ownership of the asset.
@@ -231,10 +204,7 @@
         /// Burning needs to be enabled in the permissions for the given collection type.
         ///
         /// Parameters:
-<<<<<<< HEAD
-=======
         /// - `origin`: The NFT owner.
->>>>>>> 174065da
         /// - `collection_id`: The collection of the asset to be burned.
         /// - `item_id`: The instance of the asset to be burned.
         #[pallet::weight(<T as Config>::WeightInfo::burn())]
@@ -252,11 +222,6 @@
             Ok(())
         }
 
-<<<<<<< HEAD
-        /// Removes a collection from existence
-        ///
-        /// Parameters:
-=======
         /// Removes a collection from existence.
         /// Destroying of collections need to be enabled in the permissions
         /// for the given collection type.
@@ -264,7 +229,6 @@
         ///
         /// Parameters:
         /// - `origin`: The collection owner.
->>>>>>> 174065da
         /// - `collection_id`: The identifier of the asset collection to be destroyed.
         #[pallet::weight(<T as Config>::WeightInfo::destroy_collection())]
         pub fn destroy_collection(origin: OriginFor<T>, collection_id: T::NftCollectionId) -> DispatchResult {
@@ -342,17 +306,6 @@
 }
 
 impl<T: Config> Pallet<T> {
-<<<<<<< HEAD
-    pub fn collection_owner(collection_id: T::NftCollectionId) -> Option<T::AccountId> {
-        pallet_uniques::Pallet::<T>::collection_owner(collection_id.into())
-    }
-
-    pub fn owner(collection_id: T::NftCollectionId, item_id: T::NftItemId) -> Option<T::AccountId> {
-        pallet_uniques::Pallet::<T>::owner(collection_id.into(), item_id.into())
-    }
-
-=======
->>>>>>> 174065da
     fn do_create_collection(
         owner: T::AccountId,
         collection_id: T::NftCollectionId,
@@ -448,11 +401,6 @@
             item_id.into(),
             to.clone(),
             |_collection_details, _item_details| {
-<<<<<<< HEAD
-                let owner = Self::owner(collection_id, item_id).ok_or(Error::<T>::ItemUnknown)?;
-                ensure!(owner == from, Error::<T>::NotPermitted);
-=======
->>>>>>> 174065da
                 Self::deposit_event(Event::ItemTransferred {
                     from,
                     to,
@@ -465,16 +413,6 @@
     }
 
     fn do_burn(owner: T::AccountId, collection_id: T::NftCollectionId, item_id: T::NftItemId) -> DispatchResult {
-<<<<<<< HEAD
-        pallet_uniques::Pallet::<T>::do_burn(
-            collection_id.into(),
-            item_id.into(),
-            |_collection_details, _item_details| {
-                let iowner = Self::owner(collection_id, item_id).ok_or(Error::<T>::ItemUnknown)?;
-                ensure!(owner == iowner, Error::<T>::NotPermitted);
-                Ok(())
-            },
-=======
         let item_owner = Self::owner(&collection_id, &item_id).ok_or(Error::<T>::ItemUnknown)?;
         ensure!(owner == item_owner, Error::<T>::NotPermitted);
 
@@ -482,7 +420,6 @@
             collection_id.into(),
             item_id.into(),
             |_collection_details, _item_details| Ok(()),
->>>>>>> 174065da
         )?;
 
         Items::<T>::remove(collection_id, item_id);
@@ -497,12 +434,7 @@
     }
 
     fn do_destroy_collection(owner: T::AccountId, collection_id: T::NftCollectionId) -> DispatchResult {
-<<<<<<< HEAD
-        let witness = pallet_uniques::Pallet::<T>::get_destroy_witness(&collection_id.into())
-            .ok_or(Error::<T>::CollectionUnknown)?;
-=======
         let witness = Self::get_destroy_witness(&collection_id).ok_or(Error::<T>::CollectionUnknown)?;
->>>>>>> 174065da
 
         // witness struct is empty because we don't allow destroying a collection with existing items
         ensure!(witness.items == 0u32, Error::<T>::TokenCollectionNotEmpty);
@@ -519,16 +451,6 @@
     type ItemId = T::NftItemId;
     type CollectionId = T::NftCollectionId;
 
-<<<<<<< HEAD
-    fn owner(collection: &Self::CollectionId, item: &Self::ItemId) -> Option<T::AccountId> {
-        Self::owner(*collection, *item)
-    }
-
-    fn collection_owner(collection: &Self::CollectionId) -> Option<T::AccountId> {
-        Self::collection_owner(*collection)
-    }
-
-=======
     /// Returns the owner of `item` of `collection`, or `None` if the item doesn't exist.
     fn owner(collection: &Self::CollectionId, item: &Self::ItemId) -> Option<T::AccountId> {
         pallet_uniques::Pallet::<T>::owner((*collection).into(), (*item).into())
@@ -540,7 +462,6 @@
     }
 
     /// Returns `true` if the `item` of `collection` may be transferred.
->>>>>>> 174065da
     fn can_transfer(collection: &Self::CollectionId, _item: &Self::ItemId) -> bool {
         let maybe_collection_type = Self::collections(collection).map(|c| c.collection_type);
 
@@ -552,26 +473,17 @@
 }
 
 impl<T: Config> InspectEnumerable<T::AccountId> for Pallet<T> {
-<<<<<<< HEAD
-=======
     /// Returns an iterator of the collections in existence.
->>>>>>> 174065da
     fn collections() -> Box<dyn Iterator<Item = Self::CollectionId>> {
         Box::new(Collections::<T>::iter_keys())
     }
 
-<<<<<<< HEAD
-=======
     /// Returns an iterator of the items of a `collection` in existence.
->>>>>>> 174065da
     fn items(collection: &Self::CollectionId) -> Box<dyn Iterator<Item = Self::ItemId>> {
         Box::new(Items::<T>::iter_key_prefix(collection))
     }
 
-<<<<<<< HEAD
-=======
     /// Returns an iterator of the items of all collections owned by `who`.
->>>>>>> 174065da
     fn owned(who: &T::AccountId) -> Box<dyn Iterator<Item = (Self::CollectionId, Self::ItemId)>> {
         Box::new(
             pallet_uniques::Pallet::<T>::owned(who)
@@ -579,10 +491,7 @@
         )
     }
 
-<<<<<<< HEAD
-=======
     /// Returns an iterator of the items of `collection` owned by `who`.
->>>>>>> 174065da
     fn owned_in_collection(
         collection: &Self::CollectionId,
         who: &T::AccountId,
@@ -598,9 +507,6 @@
 }
 
 impl<T: Config> Create<T::AccountId> for Pallet<T> {
-<<<<<<< HEAD
-    fn create_collection(collection: &Self::CollectionId, who: &T::AccountId, _admin: &T::AccountId) -> DispatchResult {
-=======
     /// Creates an NFT collection of the given collection type and sets its metadata.
     /// The collection ID needs to be outside of the range of reserved IDs.
     /// The permissions for the creation of a collection are not enforced.
@@ -614,7 +520,6 @@
     /// Emits CollectionCreated event
     fn create_collection(collection: &Self::CollectionId, who: &T::AccountId, _admin: &T::AccountId) -> DispatchResult {
         ensure!(!Self::is_id_reserved(*collection), Error::<T>::IdReserved);
->>>>>>> 174065da
         Self::do_create_collection(who.clone(), *collection, Default::default(), BoundedVec::default())?;
 
         Ok(())
@@ -624,10 +529,7 @@
 impl<T: Config> Destroy<T::AccountId> for Pallet<T> {
     type DestroyWitness = pallet_uniques::DestroyWitness;
 
-<<<<<<< HEAD
-=======
     /// The witness data needed to destroy an item.
->>>>>>> 174065da
     fn get_destroy_witness(collection: &Self::CollectionId) -> Option<Self::DestroyWitness> {
         pallet_uniques::Pallet::<T>::get_destroy_witness(
             &(Into::<<T as pallet_uniques::Config>::CollectionId>::into(*collection)),
@@ -653,15 +555,11 @@
         _witness: Self::DestroyWitness,
         maybe_check_owner: Option<T::AccountId>,
     ) -> Result<Self::DestroyWitness, DispatchError> {
-<<<<<<< HEAD
-        let owner = Self::collection_owner(collection).ok_or(Error::<T>::CollectionUnknown)?;
-=======
         let owner = if let Some(check_owner) = maybe_check_owner {
             check_owner
         } else {
             Self::collection_owner(&collection).ok_or(Error::<T>::CollectionUnknown)?
         };
->>>>>>> 174065da
 
         Self::do_destroy_collection(owner, collection)?;
 
@@ -675,8 +573,6 @@
 }
 
 impl<T: Config> Mutate<T::AccountId> for Pallet<T> {
-<<<<<<< HEAD
-=======
     /// Mints an NFT in the specified collection and sets its metadata.
     /// The minting permissions are not enforced.
     /// Metadata is set to the default value.
@@ -685,21 +581,12 @@
     /// - `collection`: The collection of the asset to be minted.
     /// - `item`: The item of the asset to be minted.
     /// - `who`: The owner of the newly minted NFT.
->>>>>>> 174065da
     fn mint_into(collection: &Self::CollectionId, item: &Self::ItemId, who: &T::AccountId) -> DispatchResult {
         Self::do_mint(who.clone(), *collection, *item, BoundedVec::default())?;
 
         Ok(())
     }
 
-<<<<<<< HEAD
-    fn burn(
-        collection: &Self::CollectionId,
-        item: &Self::ItemId,
-        _maybe_check_owner: Option<&T::AccountId>,
-    ) -> DispatchResult {
-        let owner = Self::owner(*collection, *item).ok_or(Error::<T>::ItemUnknown)?;
-=======
     /// Removes an item from existence.
     /// The burning permissions are not enforced.
     ///
@@ -717,7 +604,6 @@
         } else {
             Self::owner(collection, item).ok_or(Error::<T>::ItemUnknown)?
         };
->>>>>>> 174065da
 
         Self::do_burn(owner, *collection, *item)?;
 
@@ -726,22 +612,15 @@
 }
 
 impl<T: Config> Transfer<T::AccountId> for Pallet<T> {
-<<<<<<< HEAD
-    fn transfer(collection: &Self::CollectionId, item: &Self::ItemId, destination: &T::AccountId) -> DispatchResult {
-        let owner = Self::owner(*collection, *item).ok_or(Error::<T>::ItemUnknown)?;
-=======
     /// Transfer `item` of `collection` into `destination` account.
     fn transfer(collection: &Self::CollectionId, item: &Self::ItemId, destination: &T::AccountId) -> DispatchResult {
         let owner = Self::owner(collection, item).ok_or(Error::<T>::ItemUnknown)?;
->>>>>>> 174065da
 
         Self::do_transfer(*collection, *item, owner, destination.clone())
     }
 }
 
 impl<T: Config> CreateTypedCollection<T::AccountId, T::NftCollectionId, T::CollectionType> for Pallet<T> {
-<<<<<<< HEAD
-=======
     /// Creates an NFT collection of the given collection type and sets its metadata.
     /// The collection ID does not need to be outside of the range of reserved IDs.
     /// The permissions for the creation of a collection are not enforced.
@@ -753,7 +632,6 @@
     /// - `collection_type`: The collection type.
     ///
     /// Emits CollectionCreated event
->>>>>>> 174065da
     fn create_typed_collection(
         owner: T::AccountId,
         collection_id: T::NftCollectionId,
@@ -764,10 +642,7 @@
 }
 
 impl<T: Config> ReserveCollectionId<T::NftCollectionId> for Pallet<T> {
-<<<<<<< HEAD
-=======
     /// Checks if the provided collection ID is within the range of reserved IDs.
->>>>>>> 174065da
     fn is_id_reserved(id: T::NftCollectionId) -> bool {
         id <= T::ReserveCollectionIdUpTo::get()
     }
