--- conflicted
+++ resolved
@@ -1,10 +1,6 @@
 [package]
 name = 'pallet-price-oracle'
-<<<<<<< HEAD
-version = '0.3.1'
-=======
 version = '0.3.2'
->>>>>>> 174065da
 description = 'Price oracle for AMM pools'
 authors = ['GalacticCouncil']
 edition = '2021'
@@ -23,17 +19,6 @@
 hydradx-traits = { path = "../traits", default-features = false }
 
 # Substrate dependencies
-<<<<<<< HEAD
-frame-benchmarking = { git = "https://github.com/paritytech/substrate", branch = "polkadot-v0.9.28", default-features = false, optional = true }
-frame-support = { git = "https://github.com/paritytech/substrate", branch = "polkadot-v0.9.28", default-features = false }
-frame-system = { git = "https://github.com/paritytech/substrate", branch = "polkadot-v0.9.28", default-features = false }
-frame-system-benchmarking = { git = "https://github.com/paritytech/substrate", branch = "polkadot-v0.9.28", default-features = false, optional = true }
-sp-core = { git = 'https://github.com/paritytech/substrate', branch = "polkadot-v0.9.28", default-features = false }
-sp-std = { git = "https://github.com/paritytech/substrate", branch = "polkadot-v0.9.28", default-features = false }
-
-[dev-dependencies]
-sp-io = { git = "https://github.com/paritytech/substrate", branch = "polkadot-v0.9.28", default-features = false }
-=======
 frame-benchmarking = { git = "https://github.com/paritytech/substrate", branch = "polkadot-v0.9.29", default-features = false, optional = true }
 frame-support = { git = "https://github.com/paritytech/substrate", branch = "polkadot-v0.9.29", default-features = false }
 frame-system = { git = "https://github.com/paritytech/substrate", branch = "polkadot-v0.9.29", default-features = false }
@@ -44,7 +29,6 @@
 [dev-dependencies]
 sp-io = { git = "https://github.com/paritytech/substrate", branch = "polkadot-v0.9.29", default-features = false }
 test-utils = { path = "../test-utils", default-features = false }
->>>>>>> 174065da
 
 [features]
 default = ['std']
