[package]
name = 'pallet-route-executor'
<<<<<<< HEAD
version = '1.0.1'
=======
version = '1.0.2'
>>>>>>> 174065da
description = 'A pallet to execute a route containing a sequence of trades'
authors = ['GalacticCouncil']
edition = '2021'
license = 'Apache 2.0'
repository = "https://github.com/galacticcouncil/warehouse/tree/master/route-executor"

[dependencies]
codec = { default-features = false, features = ["derive"], package = "parity-scale-codec", version = "3.1.5" }
scale-info = { version = "2.1.2", default-features = false, features = ["derive"] }
serde = { features = ["derive"], optional = true, version = "1.0.137" }

# HydraDX dependencies
hydradx-traits = { path = "../traits", default-features = false }

# ORML dependencies
<<<<<<< HEAD
orml-traits = { git = "https://github.com/open-web3-stack/open-runtime-module-library", branch = "polkadot-v0.9.28", default-features = false }

# Substrate dependencies
frame-benchmarking = { git = "https://github.com/paritytech/substrate", branch = "polkadot-v0.9.28", default-features = false, optional = true }
frame-support = { git = "https://github.com/paritytech/substrate", branch = "polkadot-v0.9.28", default-features = false }
frame-system = { git = "https://github.com/paritytech/substrate", branch = "polkadot-v0.9.28", default-features = false }
frame-system-benchmarking = { git = "https://github.com/paritytech/substrate", branch = "polkadot-v0.9.28", default-features = false, optional = true }
sp-std = { git = "https://github.com/paritytech/substrate", branch = "polkadot-v0.9.28", default-features = false }
sp-core = { git = "https://github.com/paritytech/substrate", branch = "polkadot-v0.9.28", default-features = false }
sp-runtime = { git = "https://github.com/paritytech/substrate", branch = "polkadot-v0.9.28", default-features = false }

[dev-dependencies]
sp-io = { git = "https://github.com/paritytech/substrate", branch = "polkadot-v0.9.28", default-features = false }
pretty_assertions = "1.2.1"
pallet-balances = { git = "https://github.com/paritytech/substrate", branch = "polkadot-v0.9.28" }
orml-tokens = { git = "https://github.com/open-web3-stack/open-runtime-module-library", branch = "polkadot-v0.9.28", default-features = false }
=======
orml-traits = { git = "https://github.com/open-web3-stack/open-runtime-module-library", branch = "polkadot-v0.9.29", default-features = false }

# Substrate dependencies
frame-benchmarking = { git = "https://github.com/paritytech/substrate", branch = "polkadot-v0.9.29", default-features = false, optional = true }
frame-support = { git = "https://github.com/paritytech/substrate", branch = "polkadot-v0.9.29", default-features = false }
frame-system = { git = "https://github.com/paritytech/substrate", branch = "polkadot-v0.9.29", default-features = false }
frame-system-benchmarking = { git = "https://github.com/paritytech/substrate", branch = "polkadot-v0.9.29", default-features = false, optional = true }
sp-std = { git = "https://github.com/paritytech/substrate", branch = "polkadot-v0.9.29", default-features = false }
sp-core = { git = "https://github.com/paritytech/substrate", branch = "polkadot-v0.9.29", default-features = false }
sp-runtime = { git = "https://github.com/paritytech/substrate", branch = "polkadot-v0.9.29", default-features = false }

[dev-dependencies]
sp-io = { git = "https://github.com/paritytech/substrate", branch = "polkadot-v0.9.29", default-features = false }
pretty_assertions = "1.2.1"
pallet-balances = { git = "https://github.com/paritytech/substrate", branch = "polkadot-v0.9.29" }
orml-tokens = { git = "https://github.com/open-web3-stack/open-runtime-module-library", branch = "polkadot-v0.9.29", default-features = false }
>>>>>>> 174065da
pallet-currencies = { path = "../currencies", default-features = false }
hydradx-adapters = { path = "../adapters", default-features = false }
test-utils = { path = "../test-utils", default-features = false }

[features]
default = ['std']
runtime-benchmarks = [
  "frame-benchmarking/runtime-benchmarks",
  "frame-system/runtime-benchmarks",
  "frame-support/runtime-benchmarks",
]
std = [
  'serde/std',
  'codec/std',
  'sp-std/std',
  'frame-support/std',
  'frame-system/std',
  'orml-tokens/std',
]
try-runtime = ["frame-support/try-runtime"]<|MERGE_RESOLUTION|>--- conflicted
+++ resolved
@@ -1,10 +1,6 @@
 [package]
 name = 'pallet-route-executor'
-<<<<<<< HEAD
-version = '1.0.1'
-=======
 version = '1.0.2'
->>>>>>> 174065da
 description = 'A pallet to execute a route containing a sequence of trades'
 authors = ['GalacticCouncil']
 edition = '2021'
@@ -20,24 +16,6 @@
 hydradx-traits = { path = "../traits", default-features = false }
 
 # ORML dependencies
-<<<<<<< HEAD
-orml-traits = { git = "https://github.com/open-web3-stack/open-runtime-module-library", branch = "polkadot-v0.9.28", default-features = false }
-
-# Substrate dependencies
-frame-benchmarking = { git = "https://github.com/paritytech/substrate", branch = "polkadot-v0.9.28", default-features = false, optional = true }
-frame-support = { git = "https://github.com/paritytech/substrate", branch = "polkadot-v0.9.28", default-features = false }
-frame-system = { git = "https://github.com/paritytech/substrate", branch = "polkadot-v0.9.28", default-features = false }
-frame-system-benchmarking = { git = "https://github.com/paritytech/substrate", branch = "polkadot-v0.9.28", default-features = false, optional = true }
-sp-std = { git = "https://github.com/paritytech/substrate", branch = "polkadot-v0.9.28", default-features = false }
-sp-core = { git = "https://github.com/paritytech/substrate", branch = "polkadot-v0.9.28", default-features = false }
-sp-runtime = { git = "https://github.com/paritytech/substrate", branch = "polkadot-v0.9.28", default-features = false }
-
-[dev-dependencies]
-sp-io = { git = "https://github.com/paritytech/substrate", branch = "polkadot-v0.9.28", default-features = false }
-pretty_assertions = "1.2.1"
-pallet-balances = { git = "https://github.com/paritytech/substrate", branch = "polkadot-v0.9.28" }
-orml-tokens = { git = "https://github.com/open-web3-stack/open-runtime-module-library", branch = "polkadot-v0.9.28", default-features = false }
-=======
 orml-traits = { git = "https://github.com/open-web3-stack/open-runtime-module-library", branch = "polkadot-v0.9.29", default-features = false }
 
 # Substrate dependencies
@@ -54,7 +32,6 @@
 pretty_assertions = "1.2.1"
 pallet-balances = { git = "https://github.com/paritytech/substrate", branch = "polkadot-v0.9.29" }
 orml-tokens = { git = "https://github.com/open-web3-stack/open-runtime-module-library", branch = "polkadot-v0.9.29", default-features = false }
->>>>>>> 174065da
 pallet-currencies = { path = "../currencies", default-features = false }
 hydradx-adapters = { path = "../adapters", default-features = false }
 test-utils = { path = "../test-utils", default-features = false }
