--- conflicted
+++ resolved
@@ -29,11 +29,7 @@
 frame-system = { git = "https://github.com/paritytech/substrate", branch = "polkadot-v0.9.29", default-features = false }
 
 # Math
-<<<<<<< HEAD
 hydra-dx-math = { git = "https://github.com/galacticcouncil/HydraDX-math", rev = "7699777e1b18be4522d9c2831f907c46d035b8ee", default-features = false }
-=======
-hydra-dx-math = { git = "https://github.com/galacticcouncil/HydraDX-math", rev="36432a1b139400eb69b096c32af488d3cf4b20c2", default-features = false }
->>>>>>> f1aa6165
 
 # HydraDX dependencies
 hydradx-traits = { path = "../traits", default-features = false }
