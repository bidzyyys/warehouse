--- conflicted
+++ resolved
@@ -1,10 +1,6 @@
 [package]
 name = 'pallet-stableswap'
-<<<<<<< HEAD
-version = '1.0.0'
-=======
-version = '1.0.2'
->>>>>>> d22fb4d2
+version = '1.0.3'
 description = 'AMM for correlated assets'
 authors = ['GalacticCouncil']
 edition = '2021'
@@ -33,11 +29,7 @@
 frame-system = { git = "https://github.com/paritytech/substrate", branch = "polkadot-v0.9.37", default-features = false }
 
 # Math
-<<<<<<< HEAD
 hydra-dx-math = { git = "https://github.com/galacticcouncil/HydraDX-math", rev = "2717dcf804264e6fec56801356efe0b18389442c", default-features = false }
-=======
-hydra-dx-math = { git = "https://github.com/galacticcouncil/HydraDX-math", rev = "cf04f530cb46643c35590a14072829d63220c0ba", default-features = false }
->>>>>>> d22fb4d2
 
 # HydraDX dependencies
 hydradx-traits = { path = "../traits", default-features = false }
