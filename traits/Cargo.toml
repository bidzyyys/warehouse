[package]
name = "hydradx-traits"
<<<<<<< HEAD
version = "0.6.3"
=======
version = "0.7.0"
>>>>>>> 677a8880
description = "Shared traits"
authors = ["GalacticCouncil"]
edition = "2021"
license = "Apache 2.0"
repository = "https://github.com/galacticcouncil/warehouse/tree/master/traits"

[dependencies]
codec = { default-features = false, features = ["derive"], package = "parity-scale-codec", version = "3.0.0" }
scale-info = { version = "2.1.1", default-features = false, features = ["derive"] }
serde = { features = ["derive"], optional = true, version = "1.0.136" }

# Substrate dependencies
frame-support = { git = "https://github.com/paritytech/substrate", branch = "polkadot-v0.9.26", default-features = false }
sp-std = { git = "https://github.com/paritytech/substrate", branch = "polkadot-v0.9.26", default-features = false }

[features]
default = ["std"]
std = [
    "serde",
    "codec/std",
    "frame-support/std",
    "sp-std/std",
]<|MERGE_RESOLUTION|>--- conflicted
+++ resolved
@@ -1,10 +1,6 @@
 [package]
 name = "hydradx-traits"
-<<<<<<< HEAD
-version = "0.6.3"
-=======
-version = "0.7.0"
->>>>>>> 677a8880
+version = "0.7.1"
 description = "Shared traits"
 authors = ["GalacticCouncil"]
 edition = "2021"
