[package]
name = "hydradx-traits"
version = "0.8.1"
description = "Shared traits"
authors = ["GalacticCouncil"]
edition = "2021"
license = "Apache 2.0"
repository = "https://github.com/galacticcouncil/warehouse/tree/master/traits"

[dependencies]
codec = { default-features = false, features = ["derive"], package = "parity-scale-codec", version = "2.3.1" }
scale-info = { version = "1.0", default-features = false, features = ["derive"] }
serde = { features = ["derive"], optional = true, version = "1.0.136" }
<<<<<<< HEAD
sp-arithmetic = { git = "https://github.com/paritytech/substrate", branch = "polkadot-v0.9.17", default-features = false }
=======
impl-trait-for-tuples = "0.2.2"
>>>>>>> 3ce0a957

# Substrate dependencies
frame-support = { git = "https://github.com/paritytech/substrate", branch = "polkadot-v0.9.17", default-features = false }
sp-std = { git = "https://github.com/paritytech/substrate", branch = "polkadot-v0.9.17", default-features = false }

[features]
default = ["std"]
std = [
    "serde",
    "codec/std",
    "frame-support/std",
    "sp-std/std",
]<|MERGE_RESOLUTION|>--- conflicted
+++ resolved
@@ -1,6 +1,6 @@
 [package]
 name = "hydradx-traits"
-version = "0.8.1"
+version = "0.8.2"
 description = "Shared traits"
 authors = ["GalacticCouncil"]
 edition = "2021"
@@ -11,11 +11,8 @@
 codec = { default-features = false, features = ["derive"], package = "parity-scale-codec", version = "2.3.1" }
 scale-info = { version = "1.0", default-features = false, features = ["derive"] }
 serde = { features = ["derive"], optional = true, version = "1.0.136" }
-<<<<<<< HEAD
+impl-trait-for-tuples = "0.2.2"
 sp-arithmetic = { git = "https://github.com/paritytech/substrate", branch = "polkadot-v0.9.17", default-features = false }
-=======
-impl-trait-for-tuples = "0.2.2"
->>>>>>> 3ce0a957
 
 # Substrate dependencies
 frame-support = { git = "https://github.com/paritytech/substrate", branch = "polkadot-v0.9.17", default-features = false }
