--- conflicted
+++ resolved
@@ -1,10 +1,6 @@
 [package]
 name = "hydradx-traits"
-<<<<<<< HEAD
-version = "0.7.1"
-=======
-version = "0.8.1"
->>>>>>> 8e25611a
+version = "0.8.2"
 description = "Shared traits"
 authors = ["GalacticCouncil"]
 edition = "2021"
