[package]
name = "hydradx-traits"
<<<<<<< HEAD
version = "0.8.2"
=======
version = "0.9.0"
>>>>>>> 174065da
description = "Shared traits"
authors = ["GalacticCouncil"]
edition = "2021"
license = "Apache 2.0"
repository = "https://github.com/galacticcouncil/warehouse/tree/master/traits"

[dependencies]
codec = { default-features = false, features = ["derive"], package = "parity-scale-codec", version = "3.1.5" }
scale-info = { version = "2.1.2", default-features = false, features = ["derive"] }
serde = { features = ["derive"], optional = true, version = "1.0.137" }
impl-trait-for-tuples = "0.2.2"
sp-arithmetic = { git = "https://github.com/paritytech/substrate", branch = "polkadot-v0.9.29", default-features = false }

# Substrate dependencies
<<<<<<< HEAD
frame-support = { git = "https://github.com/paritytech/substrate", branch = "polkadot-v0.9.28", default-features = false }
sp-std = { git = "https://github.com/paritytech/substrate", branch = "polkadot-v0.9.28", default-features = false }
=======
frame-support = { git = "https://github.com/paritytech/substrate", branch = "polkadot-v0.9.29", default-features = false }
sp-std = { git = "https://github.com/paritytech/substrate", branch = "polkadot-v0.9.29", default-features = false }
>>>>>>> 174065da

[features]
default = ["std"]
std = [
    "serde",
    "codec/std",
    "frame-support/std",
    "sp-std/std",
]<|MERGE_RESOLUTION|>--- conflicted
+++ resolved
@@ -1,10 +1,6 @@
 [package]
 name = "hydradx-traits"
-<<<<<<< HEAD
-version = "0.8.2"
-=======
 version = "0.9.0"
->>>>>>> 174065da
 description = "Shared traits"
 authors = ["GalacticCouncil"]
 edition = "2021"
@@ -19,13 +15,8 @@
 sp-arithmetic = { git = "https://github.com/paritytech/substrate", branch = "polkadot-v0.9.29", default-features = false }
 
 # Substrate dependencies
-<<<<<<< HEAD
-frame-support = { git = "https://github.com/paritytech/substrate", branch = "polkadot-v0.9.28", default-features = false }
-sp-std = { git = "https://github.com/paritytech/substrate", branch = "polkadot-v0.9.28", default-features = false }
-=======
 frame-support = { git = "https://github.com/paritytech/substrate", branch = "polkadot-v0.9.29", default-features = false }
 sp-std = { git = "https://github.com/paritytech/substrate", branch = "polkadot-v0.9.29", default-features = false }
->>>>>>> 174065da
 
 [features]
 default = ["std"]
