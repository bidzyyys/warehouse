--- conflicted
+++ resolved
@@ -13,10 +13,6 @@
 [dependencies]
 codec = { default-features = false, features = ["derive"], package = "parity-scale-codec", version = "2.3.1" }
 scale-info = { version = "1.0", default-features = false, features = ["derive"] }
-<<<<<<< HEAD
-itertools = { version = "0.10.3", default-features = false, features = ["use_alloc"] }
-=======
->>>>>>> 4455be83
 
 # ORML dependencies
 orml-traits = { git = "https://github.com/open-web3-stack/open-runtime-module-library", rev = "aac79b3b31953381669a2ffa9b3e9bfe48e87f38", default-features = false }
@@ -51,5 +47,4 @@
     "orml-traits/std",
     "hydradx-traits/std",
     "scale-info/std",
-    "itertools/use_std",
 ]