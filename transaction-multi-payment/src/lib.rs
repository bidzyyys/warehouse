// This file is part of Basilisk-node.

// Copyright (C) 2020-2022  Intergalactic, Limited (GIB).
// SPDX-License-Identifier: Apache-2.0

// Licensed under the Apache License, Version 2.0 (the "License");
// you may not use this file except in compliance with the License.
// You may obtain a copy of the License at
//
//     http://www.apache.org/licenses/LICENSE-2.0
//
// Unless required by applicable law or agreed to in writing, software
// distributed under the License is distributed on an "AS IS" BASIS,
// WITHOUT WARRANTIES OR CONDITIONS OF ANY KIND, either express or implied.
// See the License for the specific language governing permissions and
// limitations under the License.

#![cfg_attr(not(feature = "std"), no_std)]
#![allow(clippy::unused_unit)]

pub mod weights;

use weights::WeightInfo;

#[cfg(test)]
mod mock;

#[cfg(test)]
mod tests;
mod traits;

use frame_support::{
    dispatch::{DispatchClass, DispatchResult, Pays},
    ensure,
<<<<<<< HEAD
    traits::{Currency, ExistenceRequirement, Get, Imbalance, OnUnbalanced, WithdrawReasons},
=======
    traits::Get,
    weights::{Weight, WeightToFee},
>>>>>>> e6c9c36c
};
use frame_system::ensure_signed;
use sp_runtime::{
    traits::{DispatchInfoOf, One, PostDispatchInfoOf, Saturating, Zero},
    transaction_validity::{InvalidTransaction, TransactionValidityError},
    FixedU128,
};
use sp_std::prelude::*;

use pallet_transaction_payment::OnChargeTransaction;
use sp_std::marker::PhantomData;

use frame_support::sp_runtime::FixedPointNumber;
use frame_support::sp_runtime::FixedPointOperand;
<<<<<<< HEAD
use frame_support::weights::{Weight, WeightToFee};
=======
>>>>>>> e6c9c36c
use hydradx_traits::{pools::SpotPriceProvider, NativePriceOracle};
use orml_traits::{Happened, MultiCurrency};

use frame_support::traits::IsSubType;

pub use crate::traits::*;

type AssetIdOf<T> = <<T as Config>::Currencies as MultiCurrency<<T as frame_system::Config>::AccountId>>::CurrencyId;
type BalanceOf<T> = <<T as Config>::Currencies as MultiCurrency<<T as frame_system::Config>::AccountId>>::Balance;

/// Spot price type
pub type Price = FixedU128;

// Re-export pallet items so that they can be accessed from the crate namespace.
pub use pallet::*;

#[frame_support::pallet]
pub mod pallet {
    use super::*;
    use frame_support::pallet_prelude::*;
    use frame_support::weights::WeightToFee;
    use frame_system::pallet_prelude::OriginFor;

    #[pallet::pallet]
    #[pallet::generate_store(pub(super) trait Store)]
    pub struct Pallet<T>(_);

    #[pallet::hooks]
    impl<T: Config> Hooks<T::BlockNumber> for Pallet<T> {
        fn on_initialize(_n: T::BlockNumber) -> Weight {
            let native_asset = T::NativeAssetId::get();

            let mut weight: u64 = 0;

            for (asset_id, fallback_price) in <AcceptedCurrencies<T>>::iter() {
                let maybe_price = T::SpotPriceProvider::spot_price(asset_id, native_asset);

                let price = maybe_price.unwrap_or(fallback_price);

                AcceptedCurrencyPrice::<T>::insert(asset_id, price);

                weight += T::WeightInfo::get_spot_price().ref_time();
            }

            Weight::from_ref_time(weight)
        }

        fn on_finalize(_n: T::BlockNumber) {
            let _ = <AcceptedCurrencyPrice<T>>::clear(u32::MAX, None);
        }
    }

    #[pallet::config]
    pub trait Config: frame_system::Config + pallet_transaction_payment::Config {
        /// Because this pallet emits events, it depends on the runtime's definition of an event.
        type RuntimeEvent: From<Event<Self>> + IsType<<Self as frame_system::Config>::RuntimeEvent>;

        /// The origin which can add/remove accepted currencies
        type AcceptedCurrencyOrigin: EnsureOrigin<Self::RuntimeOrigin>;

        /// Multi Currency
        type Currencies: MultiCurrency<Self::AccountId>;

        /// Spot price provider
        type SpotPriceProvider: SpotPriceProvider<AssetIdOf<Self>, Price = Price>;

        /// Weight information for the extrinsics.
        type WeightInfo: WeightInfo;

        /// Convert a weight value into a deductible fee based on the currency type.
        type WeightToFee: WeightToFee<Balance = BalanceOf<Self>>;

        /// Native Asset
        #[pallet::constant]
        type NativeAssetId: Get<AssetIdOf<Self>>;
    }

    #[pallet::event]
    #[pallet::generate_deposit(pub(crate) fn deposit_event)]
    pub enum Event<T: Config> {
        /// CurrencySet
        /// [who, currency]
        CurrencySet {
            account_id: T::AccountId,
            asset_id: AssetIdOf<T>,
        },

        /// New accepted currency added
        /// [currency]
        CurrencyAdded { asset_id: AssetIdOf<T> },

        /// Accepted currency removed
        /// [currency]
        CurrencyRemoved { asset_id: AssetIdOf<T> },

        /// Transaction fee paid in non-native currency
        /// [Account, Currency, Native fee amount, Non-native fee amount, Destination account]
        FeeWithdrawn {
            account_id: T::AccountId,
            asset_id: AssetIdOf<T>,
            native_fee_amount: BalanceOf<T>,
            non_native_fee_amount: BalanceOf<T>,
            destination_account_id: T::AccountId,
        },
    }

    #[pallet::error]
    pub enum Error<T> {
        /// Selected currency is not supported.
        UnsupportedCurrency,

        /// Account balance should be non-zero.
        ZeroBalance,

        /// Currency is already in the list of accepted currencies.
        AlreadyAccepted,

        /// It is not allowed to add Core Asset as accepted currency. Core asset is accepted by design.
        CoreAssetNotAllowed,

        /// Fallback price cannot be zero.
        ZeroPrice,

        /// Fallback price was not found.
        FallbackPriceNotFound,

        /// Math overflow
        Overflow,
    }

    /// Account currency map
    #[pallet::storage]
    #[pallet::getter(fn get_currency)]
    pub type AccountCurrencyMap<T: Config> = StorageMap<_, Blake2_128Concat, T::AccountId, AssetIdOf<T>, OptionQuery>;

    /// Curated list of currencies which fees can be paid mapped to corresponding fallback price
    #[pallet::storage]
    #[pallet::getter(fn currencies)]
    pub type AcceptedCurrencies<T: Config> = StorageMap<_, Twox64Concat, AssetIdOf<T>, Price, OptionQuery>;

    /// Asset prices from the spot price provider or the fallback price if the price is not available. Updated at the beginning of every block.
    #[pallet::storage]
    #[pallet::getter(fn currency_price)]
    pub type AcceptedCurrencyPrice<T: Config> = StorageMap<_, Twox64Concat, AssetIdOf<T>, Price, OptionQuery>;

    #[pallet::genesis_config]
    pub struct GenesisConfig<T: Config> {
        pub currencies: Vec<(AssetIdOf<T>, Price)>,
        pub account_currencies: Vec<(T::AccountId, AssetIdOf<T>)>,
    }

    #[cfg(feature = "std")]
    impl<T: Config> Default for GenesisConfig<T> {
        fn default() -> Self {
            GenesisConfig {
                currencies: vec![],
                account_currencies: vec![],
            }
        }
    }

    #[pallet::genesis_build]
    impl<T: Config> GenesisBuild<T> for GenesisConfig<T> {
        fn build(&self) {
            for (asset, price) in &self.currencies {
                AcceptedCurrencies::<T>::insert(asset, price);
            }

            for (account, asset) in &self.account_currencies {
                <AccountCurrencyMap<T>>::insert(account, asset);
            }
        }
    }
    #[pallet::call]
    impl<T: Config> Pallet<T>
    where
        BalanceOf<T>: FixedPointOperand,
    {
        /// Set selected currency for given account.
        ///
        /// This allows to set a currency for an account in which all transaction fees will be paid.
        /// Account balance cannot be zero.
        ///
        /// Chosen currency must be in the list of accepted currencies.
        ///
        /// When currency is set, fixed fee is withdrawn from the account to pay for the currency change
        ///
        /// Emits `CurrencySet` event when successful.
<<<<<<< HEAD
        #[pallet::call_index(0)]
        #[pallet::weight((<T as Config>::WeightInfo::set_currency(), DispatchClass::Normal, Pays::No))]
=======
        #[pallet::weight(<T as Config>::WeightInfo::set_currency())]
>>>>>>> e6c9c36c
        pub fn set_currency(origin: OriginFor<T>, currency: AssetIdOf<T>) -> DispatchResult {
            let who = ensure_signed(origin)?;

            ensure!(
                currency == T::NativeAssetId::get() || AcceptedCurrencies::<T>::contains_key(currency),
                Error::<T>::UnsupportedCurrency
            );

            <AccountCurrencyMap<T>>::insert(who.clone(), currency);

            Self::deposit_event(Event::CurrencySet {
                account_id: who,
                asset_id: currency,
            });

            Ok(())
        }

        /// Add a currency to the list of accepted currencies.
        ///
        /// Only member can perform this action.
        ///
        /// Currency must not be already accepted. Core asset id cannot be explicitly added.
        ///
        /// Emits `CurrencyAdded` event when successful.
<<<<<<< HEAD
        #[pallet::call_index(1)]
        #[pallet::weight((<T as Config>::WeightInfo::add_currency(), DispatchClass::Normal, Pays::No))]
=======
        #[pallet::weight(<T as Config>::WeightInfo::add_currency())]
>>>>>>> e6c9c36c
        pub fn add_currency(origin: OriginFor<T>, currency: AssetIdOf<T>, price: Price) -> DispatchResult {
            T::AcceptedCurrencyOrigin::ensure_origin(origin)?;

            ensure!(currency != T::NativeAssetId::get(), Error::<T>::CoreAssetNotAllowed);

            AcceptedCurrencies::<T>::try_mutate_exists(currency, |maybe_price| -> DispatchResult {
                if maybe_price.is_some() {
                    return Err(Error::<T>::AlreadyAccepted.into());
                }

                *maybe_price = Some(price);
                Self::deposit_event(Event::CurrencyAdded { asset_id: currency });
                Ok(())
            })
        }

        /// Remove currency from the list of supported currencies
        /// Only selected members can perform this action
        ///
        /// Core asset cannot be removed.
        ///
        /// Emits `CurrencyRemoved` when successful.
<<<<<<< HEAD
        #[pallet::call_index(2)]
        #[pallet::weight((<T as Config>::WeightInfo::remove_currency(), DispatchClass::Normal, Pays::No))]
=======
        #[pallet::weight(<T as Config>::WeightInfo::remove_currency())]
>>>>>>> e6c9c36c
        pub fn remove_currency(origin: OriginFor<T>, currency: AssetIdOf<T>) -> DispatchResult {
            T::AcceptedCurrencyOrigin::ensure_origin(origin)?;

            ensure!(currency != T::NativeAssetId::get(), Error::<T>::CoreAssetNotAllowed);

            AcceptedCurrencies::<T>::try_mutate(currency, |x| -> DispatchResult {
                if x.is_none() {
                    return Err(Error::<T>::UnsupportedCurrency.into());
                }

                *x = None;

                Self::deposit_event(Event::CurrencyRemoved { asset_id: currency });

                Ok(())
            })
        }
    }
}

impl<T: Config> Pallet<T>
where
    BalanceOf<T>: FixedPointOperand,
{
    fn account_currency(who: &T::AccountId) -> AssetIdOf<T> {
        Pallet::<T>::get_currency(who).unwrap_or_else(T::NativeAssetId::get)
    }

    fn get_currency_price(currency: AssetIdOf<T>) -> Option<Price> {
        if let Some(price) = Self::price(currency) {
            Some(price)
        } else {
            // If not loaded in on_init, let's try first the spot price provider again
            // This is unlikely scenario as the price would be retrieved in on_init for each block
            if let Some(price) = T::SpotPriceProvider::spot_price(currency, T::NativeAssetId::get()) {
                Some(price)
            } else {
                Self::currencies(currency)
            }
        }
    }
}

/// Deposits all fees to some account
pub struct DepositAll<T>(PhantomData<T>);

impl<T: Config> DepositFee<T::AccountId, AssetIdOf<T>, BalanceOf<T>> for DepositAll<T> {
    fn deposit_fee(who: &T::AccountId, currency: AssetIdOf<T>, amount: BalanceOf<T>) -> DispatchResult {
        <T as Config>::Currencies::deposit(currency, who, amount)?;
        Ok(())
    }
}

/// Implements the transaction payment for native as well as non-native currencies
pub struct TransferFees<MC, DF, FR>(PhantomData<(MC, DF, FR)>);

impl<T, MC, DF, FR> OnChargeTransaction<T> for TransferFees<MC, DF, FR>
where
    T: Config,
    MC: MultiCurrency<<T as frame_system::Config>::AccountId>,
    AssetIdOf<T>: Into<MC::CurrencyId>,
    MC::Balance: FixedPointOperand,
    FR: Get<T::AccountId>,
    DF: DepositFee<T::AccountId, MC::CurrencyId, MC::Balance>,
    <T as frame_system::Config>::Call: IsSubType<Call<T>>,
    BalanceOf<T>: FixedPointOperand,
{
    type LiquidityInfo = Option<PaymentInfo<Self::Balance, AssetIdOf<T>, Price>>;
    type Balance = <MC as MultiCurrency<<T as frame_system::Config>::AccountId>>::Balance;

    /// Withdraw the predicted fee from the transaction origin.
    ///
    /// Note: The `fee` already includes the `tip`.
    fn withdraw_fee(
        who: &T::AccountId,
<<<<<<< HEAD
        _call: &T::RuntimeCall,
        _info: &DispatchInfoOf<T::RuntimeCall>,
=======
        call: &T::Call,
        _info: &DispatchInfoOf<T::Call>,
>>>>>>> e6c9c36c
        fee: Self::Balance,
        _tip: Self::Balance,
    ) -> Result<Self::LiquidityInfo, TransactionValidityError> {
        if fee.is_zero() {
            return Ok(None);
        }

        let currency = match call.is_sub_type() {
            Some(Call::set_currency { currency }) => *currency,
            _ => Pallet::<T>::account_currency(who),
        };

        let price = Pallet::<T>::get_currency_price(currency)
            .ok_or(TransactionValidityError::Invalid(InvalidTransaction::Payment))?;

        let converted_fee = price
            .checked_mul_int(fee)
            .ok_or(TransactionValidityError::Invalid(InvalidTransaction::Payment))?;

        match MC::withdraw(currency.into(), who, converted_fee) {
            Ok(()) => {
                if currency == T::NativeAssetId::get() {
                    Ok(Some(PaymentInfo::Native(fee)))
                } else {
                    Ok(Some(PaymentInfo::NonNative(converted_fee, currency, price)))
                }
            }
            Err(_) => Err(InvalidTransaction::Payment.into()),
        }
    }

    /// Since the predicted fee might have been too high, parts of the fee may
    /// be refunded.
    ///
    /// Note: The `fee` already includes the `tip`.
    fn correct_and_deposit_fee(
        who: &T::AccountId,
        _dispatch_info: &DispatchInfoOf<T::RuntimeCall>,
        _post_info: &PostDispatchInfoOf<T::RuntimeCall>,
        corrected_fee: Self::Balance,
        tip: Self::Balance,
        already_withdrawn: Self::LiquidityInfo,
    ) -> Result<(), TransactionValidityError> {
        let fee_receiver = FR::get();

        if let Some(paid) = already_withdrawn {
            // Calculate how much refund we should return
            let (currency, refund, fee, tip) = match paid {
                PaymentInfo::Native(paid_fee) => (
                    T::NativeAssetId::get().into(),
                    paid_fee.saturating_sub(corrected_fee),
                    corrected_fee.saturating_sub(tip),
                    tip,
                ),
                PaymentInfo::NonNative(paid_fee, currency, price) => {
                    // calculate corrected_fee in the non-native currency
                    let converted_corrected_fee = price
                        .checked_mul_int(corrected_fee)
                        .ok_or(TransactionValidityError::Invalid(InvalidTransaction::Payment))?;
                    let refund = paid_fee.saturating_sub(converted_corrected_fee);
                    let converted_tip = price
                        .checked_mul_int(tip)
                        .ok_or(TransactionValidityError::Invalid(InvalidTransaction::Payment))?;
                    (
                        currency.into(),
                        refund,
                        converted_corrected_fee.saturating_sub(converted_tip),
                        converted_tip,
                    )
                }
            };

            // refund to the account that paid the fees
            MC::deposit(currency, who, refund)
                .map_err(|_| TransactionValidityError::Invalid(InvalidTransaction::Payment))?;

            // deposit the fee
            DF::deposit_fee(&fee_receiver, currency, fee + tip)
                .map_err(|_| TransactionValidityError::Invalid(InvalidTransaction::Payment))?;
        }

        Ok(())
    }
}

<<<<<<< HEAD
impl<T: Config> CurrencyWithdraw<<T as frame_system::Config>::AccountId, BalanceOf<T>> for Pallet<T>
where
    BalanceOf<T>: FixedPointOperand,
{
    fn withdraw(who: &T::AccountId, fee: BalanceOf<T>) -> Result<PaymentWithdrawResult, DispatchError> {
        Self::withdraw_fee_non_native(who, fee)
    }
}

/// Implements the transaction payment for native as well as non-native currencies
pub struct WithdrawFees<C, OU, SW>(PhantomData<(C, OU, SW)>);

impl<T, C, OU, SW> OnChargeTransaction<T> for WithdrawFees<C, OU, SW>
where
    T: Config,
    C: Currency<<T as frame_system::Config>::AccountId>,
    C::PositiveImbalance:
        Imbalance<<C as Currency<<T as frame_system::Config>::AccountId>>::Balance, Opposite = C::NegativeImbalance>,
    C::NegativeImbalance:
        Imbalance<<C as Currency<<T as frame_system::Config>::AccountId>>::Balance, Opposite = C::PositiveImbalance>,
    OU: OnUnbalanced<NegativeImbalanceOf<C, T>>,
    C::Balance: Into<BalanceOf<T>>,
    SW: CurrencyWithdraw<T::AccountId, BalanceOf<T>>,
    BalanceOf<T>: FixedPointOperand,
{
    type LiquidityInfo = Option<NegativeImbalanceOf<C, T>>;
    type Balance = <C as Currency<<T as frame_system::Config>::AccountId>>::Balance;

    /// Withdraw the predicted fee from the transaction origin.
    ///
    /// Note: The `fee` already includes the `tip`.
    fn withdraw_fee(
        who: &T::AccountId,
        _call: &T::RuntimeCall,
        _info: &DispatchInfoOf<T::RuntimeCall>,
        fee: Self::Balance,
        tip: Self::Balance,
    ) -> Result<Self::LiquidityInfo, TransactionValidityError> {
        if fee.is_zero() {
            return Ok(None);
        }

        let withdraw_reason = if tip.is_zero() {
            WithdrawReasons::TRANSACTION_PAYMENT
        } else {
            WithdrawReasons::TRANSACTION_PAYMENT | WithdrawReasons::TIP
        };

        if let Ok(detail) = SW::withdraw(who, fee.into()) {
            match detail {
                PaymentWithdrawResult::Transferred => Ok(None),
                PaymentWithdrawResult::Native => {
                    match C::withdraw(who, fee, withdraw_reason, ExistenceRequirement::KeepAlive) {
                        Ok(imbalance) => Ok(Some(imbalance)),
                        Err(_) => Err(InvalidTransaction::Payment.into()),
                    }
                }
            }
        } else {
            Err(InvalidTransaction::Payment.into())
        }
    }

    /// Hand the fee and the tip over to the `[OnUnbalanced]` implementation.
    /// Since the predicted fee might have been too high, parts of the fee may
    /// be refunded.
    ///
    /// Note: The `fee` already includes the `tip`.
    /// Note: This is the default implementation
    fn correct_and_deposit_fee(
        who: &T::AccountId,
        _dispatch_info: &DispatchInfoOf<T::RuntimeCall>,
        _post_info: &PostDispatchInfoOf<T::RuntimeCall>,
        corrected_fee: Self::Balance,
        tip: Self::Balance,
        already_withdrawn: Self::LiquidityInfo,
    ) -> Result<(), TransactionValidityError> {
        if let Some(paid) = already_withdrawn {
            // Calculate how much refund we should return
            let refund_amount = paid.peek().saturating_sub(corrected_fee);
            // refund to the the account that paid the fees. If this fails, the
            // account might have dropped below the existential balance. In
            // that case we don't refund anything.
            let refund_imbalance =
                C::deposit_into_existing(who, refund_amount).unwrap_or_else(|_| C::PositiveImbalance::zero());
            // merge the imbalance caused by paying the fees and refunding parts of it again.
            let adjusted_paid = paid
                .offset(refund_imbalance)
                .same()
                .map_err(|_| TransactionValidityError::Invalid(InvalidTransaction::Payment))?;
            // Call someone else to handle the imbalance (fee and tip separately)
            let imbalances = adjusted_paid.split(tip);
            OU::on_unbalanceds(Some(imbalances.0).into_iter().chain(Some(imbalances.1)));
        }
        Ok(())
    }
}

/// Signed extension that checks for the `set_currency` call and in that case, it checks the account balance
#[derive(Encode, Decode, Clone, Eq, PartialEq, TypeInfo)]
#[scale_info(skip_type_params(T))]
pub struct CurrencyBalanceCheck<T: Config + Send + Sync>(PhantomData<T>);

impl<T: Config + Send + Sync> sp_std::fmt::Debug for CurrencyBalanceCheck<T> {
    fn fmt(&self, f: &mut sp_std::fmt::Formatter) -> sp_std::fmt::Result {
        write!(f, "CurrencyBalanceCheck")
    }
}

/// convert an Error to a custom InvalidTransaction with the inner code being the error
/// number.
pub fn error_to_invalid<T: Config>(error: Error<T>) -> InvalidTransaction {
    let error_number = match error.into() {
        DispatchError::Module(ModuleError { error, .. }) => error[0],
        _ => 0, // this case should never happen because an Error is always converted to DispatchError::Module(ModuleError)
    };
    InvalidTransaction::Custom(error_number)
}

impl<T: Config + Send + Sync> SignedExtension for CurrencyBalanceCheck<T>
where
    <T as frame_system::Config>::RuntimeCall: IsSubType<Call<T>>,
    BalanceOf<T>: FixedPointOperand,
{
    const IDENTIFIER: &'static str = "CurrencyBalanceCheck";
    type AccountId = T::AccountId;
    type Call = <T as frame_system::Config>::RuntimeCall;
    type AdditionalSigned = ();
    type Pre = ();

    fn additional_signed(&self) -> sp_std::result::Result<(), TransactionValidityError> {
        Ok(())
    }

    fn validate(
        &self,
        who: &Self::AccountId,
        call: &Self::Call,
        _info: &DispatchInfoOf<Self::Call>,
        _len: usize,
    ) -> TransactionValidity {
        match call.is_sub_type() {
            Some(Call::set_currency { currency }) => match Pallet::<T>::check_balance(who, *currency) {
                Ok(_) => Ok(ValidTransaction::default()),
                Err(error) => error_to_invalid(error).into(),
            },
            _ => Ok(Default::default()),
        }
    }

    fn pre_dispatch(
        self,
        who: &Self::AccountId,
        call: &Self::Call,
        _info: &DispatchInfoOf<Self::Call>,
        _len: usize,
    ) -> Result<Self::Pre, TransactionValidityError> {
        match call.is_sub_type() {
            Some(Call::set_currency { currency }) => match Pallet::<T>::check_balance(who, *currency) {
                Ok(_) => Ok(()),
                Err(error) => Err(TransactionValidityError::Invalid(error_to_invalid(error))),
            },
            _ => Ok(()),
        }
    }
}

impl<T: Config + Send + Sync> CurrencyBalanceCheck<T> {
    #[cfg_attr(feature = "cargo-clippy", allow(clippy::new_without_default))]
    pub fn new() -> Self {
        Self(sp_std::marker::PhantomData)
    }
}

=======
>>>>>>> e6c9c36c
/// We provide an oracle for the price of all currencies accepted as fee payment.
impl<T: Config> NativePriceOracle<AssetIdOf<T>, Price> for Pallet<T> {
    fn price(currency: AssetIdOf<T>) -> Option<Price> {
        if currency == T::NativeAssetId::get() {
            Some(Price::one())
        } else {
            Pallet::<T>::currency_price(currency)
        }
    }
}

/// Type to automatically add a fee currency for an account on account creation.
pub struct AddTxAssetOnAccount<T>(PhantomData<T>);
impl<T: Config> Happened<(T::AccountId, AssetIdOf<T>)> for AddTxAssetOnAccount<T> {
    fn happened((who, currency): &(T::AccountId, AssetIdOf<T>)) {
        if !AccountCurrencyMap::<T>::contains_key(who)
            && AcceptedCurrencies::<T>::contains_key(currency)
            && T::Currencies::total_balance(T::NativeAssetId::get(), who).is_zero()
        {
            AccountCurrencyMap::<T>::insert(who, currency);
        }
    }
}

/// Type to automatically remove the fee currency for an account on account deletion.
///
/// Note: The fee currency is only removed if the system account is gone or the account
/// corresponding to the fee currency is empty.
pub struct RemoveTxAssetOnKilled<T>(PhantomData<T>);
impl<T: Config> Happened<(T::AccountId, AssetIdOf<T>)> for RemoveTxAssetOnKilled<T> {
    fn happened((who, _currency): &(T::AccountId, AssetIdOf<T>)) {
        if !frame_system::Pallet::<T>::account_exists(who) {
            AccountCurrencyMap::<T>::remove(who);
        } else if let Some(currency) = AccountCurrencyMap::<T>::get(who) {
            if T::Currencies::total_balance(currency, who).is_zero() {
                AccountCurrencyMap::<T>::remove(who);
            }
        }
    }
}<|MERGE_RESOLUTION|>--- conflicted
+++ resolved
@@ -29,16 +29,7 @@
 mod tests;
 mod traits;
 
-use frame_support::{
-    dispatch::{DispatchClass, DispatchResult, Pays},
-    ensure,
-<<<<<<< HEAD
-    traits::{Currency, ExistenceRequirement, Get, Imbalance, OnUnbalanced, WithdrawReasons},
-=======
-    traits::Get,
-    weights::{Weight, WeightToFee},
->>>>>>> e6c9c36c
-};
+use frame_support::{dispatch::DispatchResult, ensure, traits::Get, weights::Weight};
 use frame_system::ensure_signed;
 use sp_runtime::{
     traits::{DispatchInfoOf, One, PostDispatchInfoOf, Saturating, Zero},
@@ -52,10 +43,6 @@
 
 use frame_support::sp_runtime::FixedPointNumber;
 use frame_support::sp_runtime::FixedPointOperand;
-<<<<<<< HEAD
-use frame_support::weights::{Weight, WeightToFee};
-=======
->>>>>>> e6c9c36c
 use hydradx_traits::{pools::SpotPriceProvider, NativePriceOracle};
 use orml_traits::{Happened, MultiCurrency};
 
@@ -244,12 +231,8 @@
         /// When currency is set, fixed fee is withdrawn from the account to pay for the currency change
         ///
         /// Emits `CurrencySet` event when successful.
-<<<<<<< HEAD
         #[pallet::call_index(0)]
-        #[pallet::weight((<T as Config>::WeightInfo::set_currency(), DispatchClass::Normal, Pays::No))]
-=======
         #[pallet::weight(<T as Config>::WeightInfo::set_currency())]
->>>>>>> e6c9c36c
         pub fn set_currency(origin: OriginFor<T>, currency: AssetIdOf<T>) -> DispatchResult {
             let who = ensure_signed(origin)?;
 
@@ -275,12 +258,8 @@
         /// Currency must not be already accepted. Core asset id cannot be explicitly added.
         ///
         /// Emits `CurrencyAdded` event when successful.
-<<<<<<< HEAD
         #[pallet::call_index(1)]
-        #[pallet::weight((<T as Config>::WeightInfo::add_currency(), DispatchClass::Normal, Pays::No))]
-=======
         #[pallet::weight(<T as Config>::WeightInfo::add_currency())]
->>>>>>> e6c9c36c
         pub fn add_currency(origin: OriginFor<T>, currency: AssetIdOf<T>, price: Price) -> DispatchResult {
             T::AcceptedCurrencyOrigin::ensure_origin(origin)?;
 
@@ -303,12 +282,8 @@
         /// Core asset cannot be removed.
         ///
         /// Emits `CurrencyRemoved` when successful.
-<<<<<<< HEAD
         #[pallet::call_index(2)]
-        #[pallet::weight((<T as Config>::WeightInfo::remove_currency(), DispatchClass::Normal, Pays::No))]
-=======
         #[pallet::weight(<T as Config>::WeightInfo::remove_currency())]
->>>>>>> e6c9c36c
         pub fn remove_currency(origin: OriginFor<T>, currency: AssetIdOf<T>) -> DispatchResult {
             T::AcceptedCurrencyOrigin::ensure_origin(origin)?;
 
@@ -373,7 +348,7 @@
     MC::Balance: FixedPointOperand,
     FR: Get<T::AccountId>,
     DF: DepositFee<T::AccountId, MC::CurrencyId, MC::Balance>,
-    <T as frame_system::Config>::Call: IsSubType<Call<T>>,
+    <T as frame_system::Config>::RuntimeCall: IsSubType<Call<T>>,
     BalanceOf<T>: FixedPointOperand,
 {
     type LiquidityInfo = Option<PaymentInfo<Self::Balance, AssetIdOf<T>, Price>>;
@@ -384,13 +359,8 @@
     /// Note: The `fee` already includes the `tip`.
     fn withdraw_fee(
         who: &T::AccountId,
-<<<<<<< HEAD
-        _call: &T::RuntimeCall,
+        call: &T::RuntimeCall,
         _info: &DispatchInfoOf<T::RuntimeCall>,
-=======
-        call: &T::Call,
-        _info: &DispatchInfoOf<T::Call>,
->>>>>>> e6c9c36c
         fee: Self::Balance,
         _tip: Self::Balance,
     ) -> Result<Self::LiquidityInfo, TransactionValidityError> {
@@ -476,183 +446,6 @@
     }
 }
 
-<<<<<<< HEAD
-impl<T: Config> CurrencyWithdraw<<T as frame_system::Config>::AccountId, BalanceOf<T>> for Pallet<T>
-where
-    BalanceOf<T>: FixedPointOperand,
-{
-    fn withdraw(who: &T::AccountId, fee: BalanceOf<T>) -> Result<PaymentWithdrawResult, DispatchError> {
-        Self::withdraw_fee_non_native(who, fee)
-    }
-}
-
-/// Implements the transaction payment for native as well as non-native currencies
-pub struct WithdrawFees<C, OU, SW>(PhantomData<(C, OU, SW)>);
-
-impl<T, C, OU, SW> OnChargeTransaction<T> for WithdrawFees<C, OU, SW>
-where
-    T: Config,
-    C: Currency<<T as frame_system::Config>::AccountId>,
-    C::PositiveImbalance:
-        Imbalance<<C as Currency<<T as frame_system::Config>::AccountId>>::Balance, Opposite = C::NegativeImbalance>,
-    C::NegativeImbalance:
-        Imbalance<<C as Currency<<T as frame_system::Config>::AccountId>>::Balance, Opposite = C::PositiveImbalance>,
-    OU: OnUnbalanced<NegativeImbalanceOf<C, T>>,
-    C::Balance: Into<BalanceOf<T>>,
-    SW: CurrencyWithdraw<T::AccountId, BalanceOf<T>>,
-    BalanceOf<T>: FixedPointOperand,
-{
-    type LiquidityInfo = Option<NegativeImbalanceOf<C, T>>;
-    type Balance = <C as Currency<<T as frame_system::Config>::AccountId>>::Balance;
-
-    /// Withdraw the predicted fee from the transaction origin.
-    ///
-    /// Note: The `fee` already includes the `tip`.
-    fn withdraw_fee(
-        who: &T::AccountId,
-        _call: &T::RuntimeCall,
-        _info: &DispatchInfoOf<T::RuntimeCall>,
-        fee: Self::Balance,
-        tip: Self::Balance,
-    ) -> Result<Self::LiquidityInfo, TransactionValidityError> {
-        if fee.is_zero() {
-            return Ok(None);
-        }
-
-        let withdraw_reason = if tip.is_zero() {
-            WithdrawReasons::TRANSACTION_PAYMENT
-        } else {
-            WithdrawReasons::TRANSACTION_PAYMENT | WithdrawReasons::TIP
-        };
-
-        if let Ok(detail) = SW::withdraw(who, fee.into()) {
-            match detail {
-                PaymentWithdrawResult::Transferred => Ok(None),
-                PaymentWithdrawResult::Native => {
-                    match C::withdraw(who, fee, withdraw_reason, ExistenceRequirement::KeepAlive) {
-                        Ok(imbalance) => Ok(Some(imbalance)),
-                        Err(_) => Err(InvalidTransaction::Payment.into()),
-                    }
-                }
-            }
-        } else {
-            Err(InvalidTransaction::Payment.into())
-        }
-    }
-
-    /// Hand the fee and the tip over to the `[OnUnbalanced]` implementation.
-    /// Since the predicted fee might have been too high, parts of the fee may
-    /// be refunded.
-    ///
-    /// Note: The `fee` already includes the `tip`.
-    /// Note: This is the default implementation
-    fn correct_and_deposit_fee(
-        who: &T::AccountId,
-        _dispatch_info: &DispatchInfoOf<T::RuntimeCall>,
-        _post_info: &PostDispatchInfoOf<T::RuntimeCall>,
-        corrected_fee: Self::Balance,
-        tip: Self::Balance,
-        already_withdrawn: Self::LiquidityInfo,
-    ) -> Result<(), TransactionValidityError> {
-        if let Some(paid) = already_withdrawn {
-            // Calculate how much refund we should return
-            let refund_amount = paid.peek().saturating_sub(corrected_fee);
-            // refund to the the account that paid the fees. If this fails, the
-            // account might have dropped below the existential balance. In
-            // that case we don't refund anything.
-            let refund_imbalance =
-                C::deposit_into_existing(who, refund_amount).unwrap_or_else(|_| C::PositiveImbalance::zero());
-            // merge the imbalance caused by paying the fees and refunding parts of it again.
-            let adjusted_paid = paid
-                .offset(refund_imbalance)
-                .same()
-                .map_err(|_| TransactionValidityError::Invalid(InvalidTransaction::Payment))?;
-            // Call someone else to handle the imbalance (fee and tip separately)
-            let imbalances = adjusted_paid.split(tip);
-            OU::on_unbalanceds(Some(imbalances.0).into_iter().chain(Some(imbalances.1)));
-        }
-        Ok(())
-    }
-}
-
-/// Signed extension that checks for the `set_currency` call and in that case, it checks the account balance
-#[derive(Encode, Decode, Clone, Eq, PartialEq, TypeInfo)]
-#[scale_info(skip_type_params(T))]
-pub struct CurrencyBalanceCheck<T: Config + Send + Sync>(PhantomData<T>);
-
-impl<T: Config + Send + Sync> sp_std::fmt::Debug for CurrencyBalanceCheck<T> {
-    fn fmt(&self, f: &mut sp_std::fmt::Formatter) -> sp_std::fmt::Result {
-        write!(f, "CurrencyBalanceCheck")
-    }
-}
-
-/// convert an Error to a custom InvalidTransaction with the inner code being the error
-/// number.
-pub fn error_to_invalid<T: Config>(error: Error<T>) -> InvalidTransaction {
-    let error_number = match error.into() {
-        DispatchError::Module(ModuleError { error, .. }) => error[0],
-        _ => 0, // this case should never happen because an Error is always converted to DispatchError::Module(ModuleError)
-    };
-    InvalidTransaction::Custom(error_number)
-}
-
-impl<T: Config + Send + Sync> SignedExtension for CurrencyBalanceCheck<T>
-where
-    <T as frame_system::Config>::RuntimeCall: IsSubType<Call<T>>,
-    BalanceOf<T>: FixedPointOperand,
-{
-    const IDENTIFIER: &'static str = "CurrencyBalanceCheck";
-    type AccountId = T::AccountId;
-    type Call = <T as frame_system::Config>::RuntimeCall;
-    type AdditionalSigned = ();
-    type Pre = ();
-
-    fn additional_signed(&self) -> sp_std::result::Result<(), TransactionValidityError> {
-        Ok(())
-    }
-
-    fn validate(
-        &self,
-        who: &Self::AccountId,
-        call: &Self::Call,
-        _info: &DispatchInfoOf<Self::Call>,
-        _len: usize,
-    ) -> TransactionValidity {
-        match call.is_sub_type() {
-            Some(Call::set_currency { currency }) => match Pallet::<T>::check_balance(who, *currency) {
-                Ok(_) => Ok(ValidTransaction::default()),
-                Err(error) => error_to_invalid(error).into(),
-            },
-            _ => Ok(Default::default()),
-        }
-    }
-
-    fn pre_dispatch(
-        self,
-        who: &Self::AccountId,
-        call: &Self::Call,
-        _info: &DispatchInfoOf<Self::Call>,
-        _len: usize,
-    ) -> Result<Self::Pre, TransactionValidityError> {
-        match call.is_sub_type() {
-            Some(Call::set_currency { currency }) => match Pallet::<T>::check_balance(who, *currency) {
-                Ok(_) => Ok(()),
-                Err(error) => Err(TransactionValidityError::Invalid(error_to_invalid(error))),
-            },
-            _ => Ok(()),
-        }
-    }
-}
-
-impl<T: Config + Send + Sync> CurrencyBalanceCheck<T> {
-    #[cfg_attr(feature = "cargo-clippy", allow(clippy::new_without_default))]
-    pub fn new() -> Self {
-        Self(sp_std::marker::PhantomData)
-    }
-}
-
-=======
->>>>>>> e6c9c36c
 /// We provide an oracle for the price of all currencies accepted as fee payment.
 impl<T: Config> NativePriceOracle<AssetIdOf<T>, Price> for Pallet<T> {
     fn price(currency: AssetIdOf<T>) -> Option<Price> {
