// This file is part of Basilisk-node.

// Copyright (C) 2020-2021  Intergalactic, Limited (GIB).
// SPDX-License-Identifier: Apache-2.0

// Licensed under the Apache License, Version 2.0 (the "License");
// you may not use this file except in compliance with the License.
// You may obtain a copy of the License at
//
//     http://www.apache.org/licenses/LICENSE-2.0
//
// Unless required by applicable law or agreed to in writing, software
// distributed under the License is distributed on an "AS IS" BASIS,
// WITHOUT WARRANTIES OR CONDITIONS OF ANY KIND, either express or implied.
// See the License for the specific language governing permissions and
// limitations under the License.

#![cfg_attr(not(feature = "std"), no_std)]
#![allow(clippy::unused_unit)]

pub mod weights;

use weights::WeightInfo;

#[cfg(test)]
mod mock;

#[cfg(test)]
mod tests;
mod traits;

use frame_support::{
    dispatch::DispatchResult,
    ensure,
    traits::{Currency, ExistenceRequirement, Get, Imbalance, OnUnbalanced, WithdrawReasons},
    transactional,
    weights::DispatchClass,
    weights::WeightToFeePolynomial,
};
use frame_system::ensure_signed;
use sp_runtime::{
    traits::{DispatchInfoOf, PostDispatchInfoOf, Saturating, Zero},
    transaction_validity::{InvalidTransaction, TransactionValidityError},
    FixedU128,
};
use sp_std::prelude::*;

use pallet_transaction_payment::OnChargeTransaction;
use sp_std::marker::PhantomData;

use frame_support::sp_runtime::FixedPointNumber;
use frame_support::sp_runtime::FixedPointOperand;
use frame_support::weights::{Pays, Weight};
<<<<<<< HEAD
use hydradx_traits::{pools::SpotPriceProvider, NativePriceOracle};
use orml_traits::{MultiCurrency, MultiCurrencyExtended};
=======
use hydradx_traits::pools::SpotPriceProvider;
use orml_traits::{Happened, MultiCurrency, MultiCurrencyExtended};
>>>>>>> 4276029e

use codec::{Decode, Encode};
use frame_support::sp_runtime::traits::SignedExtension;
use frame_support::sp_runtime::transaction_validity::{TransactionValidity, ValidTransaction};
use frame_support::traits::IsSubType;

use scale_info::TypeInfo;

pub use crate::traits::*;
use frame_support::dispatch::DispatchError;

type AssetIdOf<T> = <<T as Config>::Currencies as MultiCurrency<<T as frame_system::Config>::AccountId>>::CurrencyId;
type BalanceOf<T> = <<T as Config>::Currencies as MultiCurrency<<T as frame_system::Config>::AccountId>>::Balance;
type NegativeImbalanceOf<C, T> = <C as Currency<<T as frame_system::Config>::AccountId>>::NegativeImbalance;

/// Spot price type
pub type Price = FixedU128;

// Re-export pallet items so that they can be accessed from the crate namespace.
pub use pallet::*;

#[frame_support::pallet]
pub mod pallet {
    use super::*;
    use frame_support::pallet_prelude::*;
    use frame_system::pallet_prelude::OriginFor;

    #[pallet::pallet]
    #[pallet::without_storage_info]
    pub struct Pallet<T>(_);

    #[pallet::hooks]
    impl<T: Config> Hooks<T::BlockNumber> for Pallet<T> {
        fn on_initialize(_n: T::BlockNumber) -> Weight {
            let native_asset = T::NativeAssetId::get();

            let mut weight: Weight = 0;

            for (asset_id, fallback_price) in <AcceptedCurrencies<T>>::iter() {
                let maybe_price = T::SpotPriceProvider::spot_price(native_asset, asset_id);

                let price = maybe_price.unwrap_or(fallback_price);

                AcceptedCurrencyPrice::<T>::insert(asset_id, price);

                weight += T::WeightInfo::get_spot_price();
            }

            weight
        }

        fn on_finalize(_n: T::BlockNumber) {
            AcceptedCurrencyPrice::<T>::remove_all(None);
        }
    }

    #[pallet::config]
    pub trait Config: frame_system::Config + pallet_transaction_payment::Config {
        /// Because this pallet emits events, it depends on the runtime's definition of an event.
        type Event: From<Event<Self>> + IsType<<Self as frame_system::Config>::Event>;

        /// The origin which can add/remove accepted currencies
        type AcceptedCurrencyOrigin: EnsureOrigin<Self::Origin>;

        /// Multi Currency
        type Currencies: MultiCurrencyExtended<Self::AccountId>;

        /// Spot price provider
        type SpotPriceProvider: SpotPriceProvider<AssetIdOf<Self>, Price = Price>;

        /// Weight information for the extrinsics.
        type WeightInfo: WeightInfo;

        /// Should fee be paid for setting a currency
        #[pallet::constant]
        type WithdrawFeeForSetCurrency: Get<Pays>;

        /// Convert a weight value into a deductible fee based on the currency type.
        type WeightToFee: WeightToFeePolynomial<Balance = BalanceOf<Self>>;

        /// Native Asset
        #[pallet::constant]
        type NativeAssetId: Get<AssetIdOf<Self>>;

        /// Account where fees are deposited
        #[pallet::constant]
        type FeeReceiver: Get<Self::AccountId>;
    }

    #[pallet::event]
    #[pallet::generate_deposit(pub(crate) fn deposit_event)]
    pub enum Event<T: Config> {
        /// CurrencySet
        /// [who, currency]
        CurrencySet {
            account_id: T::AccountId,
            asset_id: AssetIdOf<T>,
        },

        /// New accepted currency added
        /// [currency]
        CurrencyAdded { asset_id: AssetIdOf<T> },

        /// Accepted currency removed
        /// [currency]
        CurrencyRemoved { asset_id: AssetIdOf<T> },

        /// Transaction fee paid in non-native currency
        /// [Account, Currency, Native fee amount, Non-native fee amount, Destination account]
        FeeWithdrawn {
            account_id: T::AccountId,
            asset_id: AssetIdOf<T>,
            native_fee_amount: BalanceOf<T>,
            non_native_fee_amount: BalanceOf<T>,
            destination_account_id: T::AccountId,
        },
    }

    #[pallet::error]
    pub enum Error<T> {
        /// Selected currency is not supported.
        UnsupportedCurrency,

        /// Account balance should be non-zero.
        ZeroBalance,

        /// Currency is already in the list of accepted currencies.
        AlreadyAccepted,

        /// It is not allowed to add Core Asset as accepted currency. Core asset is accepted by design.
        CoreAssetNotAllowed,

        /// Fallback price cannot be zero.
        ZeroPrice,

        /// Fallback price was not found.
        FallbackPriceNotFound,

        /// Math overflow
        Overflow,
    }

    /// Account currency map
    #[pallet::storage]
    #[pallet::getter(fn get_currency)]
    pub type AccountCurrencyMap<T: Config> = StorageMap<_, Blake2_128Concat, T::AccountId, AssetIdOf<T>, OptionQuery>;

    /// Curated list of currencies which fees can be paid mapped to corresponding fallback price
    #[pallet::storage]
    #[pallet::getter(fn currencies)]
    pub type AcceptedCurrencies<T: Config> = StorageMap<_, Twox64Concat, AssetIdOf<T>, Price, OptionQuery>;

    /// Asset prices from the spot price provider or the fallback price if the price is not available. Updated at the beginning of every block.
    #[pallet::storage]
    #[pallet::getter(fn currency_price)]
    pub type AcceptedCurrencyPrice<T: Config> = StorageMap<_, Twox64Concat, AssetIdOf<T>, Price, OptionQuery>;

    #[pallet::genesis_config]
    pub struct GenesisConfig<T: Config> {
        pub currencies: Vec<(AssetIdOf<T>, Price)>,
        pub account_currencies: Vec<(T::AccountId, AssetIdOf<T>)>,
    }

    #[cfg(feature = "std")]
    impl<T: Config> Default for GenesisConfig<T> {
        fn default() -> Self {
            GenesisConfig {
                currencies: vec![],
                account_currencies: vec![],
            }
        }
    }

    #[pallet::genesis_build]
    impl<T: Config> GenesisBuild<T> for GenesisConfig<T> {
        fn build(&self) {
            for (asset, price) in &self.currencies {
                AcceptedCurrencies::<T>::insert(asset, price);
            }

            for (account, asset) in &self.account_currencies {
                <AccountCurrencyMap<T>>::insert(account, asset);
            }
        }
    }
    #[pallet::call]
    impl<T: Config> Pallet<T>
    where
        BalanceOf<T>: FixedPointOperand,
    {
        /// Set selected currency for given account.
        ///
        /// This allows to set a currency for an account in which all transaction fees will be paid.
        /// Account balance cannot be zero.
        ///
        /// Chosen currency must be in the list of accepted currencies.
        ///
        /// When currency is set, fixed fee is withdrawn from the account to pay for the currency change
        ///
        /// Emits `CurrencySet` event when successful.
        #[pallet::weight((<T as Config>::WeightInfo::set_currency(), DispatchClass::Normal, Pays::No))]
        #[transactional]
        pub fn set_currency(origin: OriginFor<T>, currency: AssetIdOf<T>) -> DispatchResult {
            let who = ensure_signed(origin)?;

            if currency == T::NativeAssetId::get() || AcceptedCurrencies::<T>::contains_key(&currency) {
                if T::Currencies::free_balance(currency, &who) == BalanceOf::<T>::zero() {
                    return Err(Error::<T>::ZeroBalance.into());
                }

                <AccountCurrencyMap<T>>::insert(who.clone(), currency);

                if T::WithdrawFeeForSetCurrency::get() == Pays::Yes {
                    Self::transfer_set_fee(&who)?;
                }

                Self::deposit_event(Event::CurrencySet {
                    account_id: who,
                    asset_id: currency,
                });

                return Ok(());
            }

            Err(Error::<T>::UnsupportedCurrency.into())
        }

        /// Add a currency to the list of accepted currencies.
        ///
        /// Only member can perform this action.
        ///
        /// Currency must not be already accepted. Core asset id cannot be explicitly added.
        ///
        /// Emits `CurrencyAdded` event when successful.
        #[pallet::weight((<T as Config>::WeightInfo::add_currency(), DispatchClass::Normal, Pays::No))]
        pub fn add_currency(origin: OriginFor<T>, currency: AssetIdOf<T>, price: Price) -> DispatchResult {
            T::AcceptedCurrencyOrigin::ensure_origin(origin)?;

            ensure!(currency != T::NativeAssetId::get(), Error::<T>::CoreAssetNotAllowed);

            AcceptedCurrencies::<T>::try_mutate_exists(currency, |maybe_price| -> DispatchResult {
                if maybe_price.is_some() {
                    return Err(Error::<T>::AlreadyAccepted.into());
                }

                *maybe_price = Some(price);
                Self::deposit_event(Event::CurrencyAdded { asset_id: currency });
                Ok(())
            })
        }

        /// Remove currency from the list of supported currencies
        /// Only selected members can perform this action
        ///
        /// Core asset cannot be removed.
        ///
        /// Emits `CurrencyRemoved` when successful.
        #[pallet::weight((<T as Config>::WeightInfo::remove_currency(), DispatchClass::Normal, Pays::No))]
        pub fn remove_currency(origin: OriginFor<T>, currency: AssetIdOf<T>) -> DispatchResult {
            T::AcceptedCurrencyOrigin::ensure_origin(origin)?;

            ensure!(currency != T::NativeAssetId::get(), Error::<T>::CoreAssetNotAllowed);

            AcceptedCurrencies::<T>::try_mutate(currency, |x| -> DispatchResult {
                if x.is_none() {
                    return Err(Error::<T>::UnsupportedCurrency.into());
                }

                *x = None;

                Self::deposit_event(Event::CurrencyRemoved { asset_id: currency });

                Ok(())
            })
        }
    }
}

impl<T: Config> Pallet<T>
where
    BalanceOf<T>: FixedPointOperand,
{
    fn account_currency(who: &T::AccountId) -> AssetIdOf<T> {
        Pallet::<T>::get_currency(who).unwrap_or_else(T::NativeAssetId::get)
    }

    /// Transfer fee without executing an AMM trade
    pub fn transfer_set_fee(who: &T::AccountId) -> DispatchResult {
        let base_fee = Self::weight_to_fee(T::BlockWeights::get().get(DispatchClass::Normal).base_extrinsic);
        let adjusted_weight_fee = Self::weight_to_fee(T::WeightInfo::set_currency());
        let fee = base_fee.saturating_add(adjusted_weight_fee);
        let (currency, maybe_price) = Self::get_currency_and_price(who)?;

        let amount = match maybe_price {
            None => fee,
            Some(price) => price.checked_mul_int(fee).ok_or(Error::<T>::Overflow)?,
        };

        T::Currencies::transfer(currency, who, &T::FeeReceiver::get(), amount)?;

        Self::deposit_event(Event::FeeWithdrawn {
            account_id: who.clone(),
            asset_id: currency,
            native_fee_amount: fee,
            non_native_fee_amount: amount,
            destination_account_id: T::FeeReceiver::get(),
        });

        Ok(())
    }

    fn weight_to_fee(weight: Weight) -> BalanceOf<T> {
        // cap the weight to the maximum defined in runtime, otherwise it will be the
        // `Bounded` maximum of its data type, which is not desired.
        let capped_weight: Weight = weight.min(T::BlockWeights::get().max_block);
        <T as Config>::WeightToFee::calc(&capped_weight)
    }

    fn check_balance(account: &T::AccountId, currency: AssetIdOf<T>) -> Result<(), Error<T>> {
        if T::Currencies::free_balance(currency, account) == BalanceOf::<T>::zero() {
            return Err(Error::<T>::ZeroBalance);
        };
        Ok(())
    }

    fn get_currency_and_price(
        who: &<T as frame_system::Config>::AccountId,
    ) -> Result<(AssetIdOf<T>, Option<Price>), DispatchError> {
        let native_currency = T::NativeAssetId::get();
        let currency = Self::account_currency(who);
        if currency == T::NativeAssetId::get() {
            Ok((native_currency, None))
        } else {
            let price = if let Some(spot_price) = Self::currency_price(currency) {
                spot_price
            } else {
                // If not loaded in on_init, let's try first the spot price provider again
                // This is unlikely scenario as the price would be retrieved in on_init for each block
                if let Some(spot_price) = T::SpotPriceProvider::spot_price(T::NativeAssetId::get(), currency) {
                    spot_price
                } else {
                    Self::currencies(currency).ok_or(Error::<T>::FallbackPriceNotFound)?
                }
            };

            Ok((currency, Some(price)))
        }
    }
}

impl<T: Config> TransactionMultiPaymentDataProvider<<T as frame_system::Config>::AccountId, AssetIdOf<T>, Price>
    for Pallet<T>
where
    BalanceOf<T>: FixedPointOperand,
{
    fn get_currency_and_price(
        who: &<T as frame_system::Config>::AccountId,
    ) -> Result<(AssetIdOf<T>, Option<Price>), DispatchError> {
        Self::get_currency_and_price(who)
    }

    fn get_fee_receiver() -> <T as frame_system::Config>::AccountId {
        T::FeeReceiver::get()
    }
}

/// Deposits all fees to some account
pub struct DepositAll<T>(PhantomData<T>);

impl<T: Config> DepositFee<T::AccountId, AssetIdOf<T>, BalanceOf<T>> for DepositAll<T> {
    fn deposit_fee(who: &T::AccountId, currency: AssetIdOf<T>, amount: BalanceOf<T>) -> DispatchResult {
        <T as Config>::Currencies::deposit(currency, who, amount)?;
        Ok(())
    }
}

/// Implements the transaction payment for native as well as non-native currencies
pub struct TransferFees<MC, DP, DF>(PhantomData<(MC, DP, DF)>);

impl<T, MC, DP, DF> OnChargeTransaction<T> for TransferFees<MC, DP, DF>
where
    T: Config,
    MC: MultiCurrency<<T as frame_system::Config>::AccountId>,
    AssetIdOf<T>: Into<MC::CurrencyId>,
    MC::Balance: FixedPointOperand,
    DP: TransactionMultiPaymentDataProvider<T::AccountId, AssetIdOf<T>, Price>,
    DF: DepositFee<T::AccountId, MC::CurrencyId, MC::Balance>,
{
    type LiquidityInfo = Option<PaymentInfo<Self::Balance, AssetIdOf<T>, Price>>;
    type Balance = <MC as MultiCurrency<<T as frame_system::Config>::AccountId>>::Balance;

    /// Withdraw the predicted fee from the transaction origin.
    ///
    /// Note: The `fee` already includes the `tip`.
    fn withdraw_fee(
        who: &T::AccountId,
        _call: &T::Call,
        _info: &DispatchInfoOf<T::Call>,
        fee: Self::Balance,
        _tip: Self::Balance,
    ) -> Result<Self::LiquidityInfo, TransactionValidityError> {
        if fee.is_zero() {
            return Ok(None);
        }
        // get the currency in which fees are paid. In case of non-native currency, the price is required to calculate final fee.
        let currency_data = DP::get_currency_and_price(who)
            .map_err(|_| TransactionValidityError::Invalid(InvalidTransaction::Payment))?;

        match currency_data {
            (_, None) => match MC::withdraw(T::NativeAssetId::get().into(), who, fee) {
                Ok(()) => Ok(Some(PaymentInfo::Native(fee))),
                Err(_) => Err(InvalidTransaction::Payment.into()),
            },
            (currency, Some(price)) => {
                let converted_fee = price
                    .checked_mul_int(fee)
                    .ok_or(TransactionValidityError::Invalid(InvalidTransaction::Payment))?;
                match MC::withdraw(currency.into(), who, converted_fee) {
                    Ok(()) => Ok(Some(PaymentInfo::NonNative(converted_fee, currency, price))),
                    Err(_) => Err(InvalidTransaction::Payment.into()),
                }
            }
        }
    }

    /// Since the predicted fee might have been too high, parts of the fee may
    /// be refunded.
    ///
    /// Note: The `fee` already includes the `tip`.
    fn correct_and_deposit_fee(
        who: &T::AccountId,
        _dispatch_info: &DispatchInfoOf<T::Call>,
        _post_info: &PostDispatchInfoOf<T::Call>,
        corrected_fee: Self::Balance,
        tip: Self::Balance,
        already_withdrawn: Self::LiquidityInfo,
    ) -> Result<(), TransactionValidityError> {
        let fee_receiver = DP::get_fee_receiver();

        if let Some(paid) = already_withdrawn {
            // Calculate how much refund we should return
            let (currency, refund, fee, tip) = match paid {
                PaymentInfo::Native(paid_fee) => (
                    T::NativeAssetId::get().into(),
                    paid_fee.saturating_sub(corrected_fee),
                    corrected_fee.saturating_sub(tip),
                    tip,
                ),
                PaymentInfo::NonNative(paid_fee, currency, price) => {
                    // calculate corrected_fee in the non-native currency
                    let converted_corrected_fee = price
                        .checked_mul_int(corrected_fee)
                        .ok_or(TransactionValidityError::Invalid(InvalidTransaction::Payment))?;
                    let refund = paid_fee.saturating_sub(converted_corrected_fee);
                    let converted_tip = price
                        .checked_mul_int(tip)
                        .ok_or(TransactionValidityError::Invalid(InvalidTransaction::Payment))?;
                    (
                        currency.into(),
                        refund,
                        converted_corrected_fee.saturating_sub(converted_tip),
                        converted_tip,
                    )
                }
            };

            // refund to the account that paid the fees
            MC::deposit(currency, who, refund)
                .map_err(|_| TransactionValidityError::Invalid(InvalidTransaction::Payment))?;

            // deposit the fee
            DF::deposit_fee(&fee_receiver, currency, fee + tip)
                .map_err(|_| TransactionValidityError::Invalid(InvalidTransaction::Payment))?;
        }

        Ok(())
    }
}

/// Implements the transaction payment for native as well as non-native currencies
pub struct WithdrawFees<C, OU, SW>(PhantomData<(C, OU, SW)>);

impl<T, C, OU, SW> OnChargeTransaction<T> for WithdrawFees<C, OU, SW>
where
    T: Config,
    T::TransactionByteFee: Get<<C as Currency<<T as frame_system::Config>::AccountId>>::Balance>,
    C: Currency<<T as frame_system::Config>::AccountId>,
    C::PositiveImbalance:
        Imbalance<<C as Currency<<T as frame_system::Config>::AccountId>>::Balance, Opposite = C::NegativeImbalance>,
    C::NegativeImbalance:
        Imbalance<<C as Currency<<T as frame_system::Config>::AccountId>>::Balance, Opposite = C::PositiveImbalance>,
    OU: OnUnbalanced<NegativeImbalanceOf<C, T>>,
    C::Balance: Into<BalanceOf<T>>,
    SW: CurrencyWithdraw<T::AccountId, BalanceOf<T>>,
    BalanceOf<T>: FixedPointOperand,
{
    type LiquidityInfo = Option<NegativeImbalanceOf<C, T>>;
    type Balance = <C as Currency<<T as frame_system::Config>::AccountId>>::Balance;

    /// Withdraw the predicted fee from the transaction origin.
    ///
    /// Note: The `fee` already includes the `tip`.
    fn withdraw_fee(
        who: &T::AccountId,
        _call: &T::Call,
        _info: &DispatchInfoOf<T::Call>,
        fee: Self::Balance,
        tip: Self::Balance,
    ) -> Result<Self::LiquidityInfo, TransactionValidityError> {
        if fee.is_zero() {
            return Ok(None);
        }

        let withdraw_reason = if tip.is_zero() {
            WithdrawReasons::TRANSACTION_PAYMENT
        } else {
            WithdrawReasons::TRANSACTION_PAYMENT | WithdrawReasons::TIP
        };

        if let Ok(detail) = SW::withdraw(who, fee.into()) {
            match detail {
                PaymentWithdrawResult::Transferred => Ok(None),
                PaymentWithdrawResult::Native => {
                    match C::withdraw(who, fee, withdraw_reason, ExistenceRequirement::KeepAlive) {
                        Ok(imbalance) => Ok(Some(imbalance)),
                        Err(_) => Err(InvalidTransaction::Payment.into()),
                    }
                }
            }
        } else {
            Err(InvalidTransaction::Payment.into())
        }
    }

    /// Hand the fee and the tip over to the `[OnUnbalanced]` implementation.
    /// Since the predicted fee might have been too high, parts of the fee may
    /// be refunded.
    ///
    /// Note: The `fee` already includes the `tip`.
    /// Note: This is the default implementation
    fn correct_and_deposit_fee(
        who: &T::AccountId,
        _dispatch_info: &DispatchInfoOf<T::Call>,
        _post_info: &PostDispatchInfoOf<T::Call>,
        corrected_fee: Self::Balance,
        tip: Self::Balance,
        already_withdrawn: Self::LiquidityInfo,
    ) -> Result<(), TransactionValidityError> {
        if let Some(paid) = already_withdrawn {
            // Calculate how much refund we should return
            let refund_amount = paid.peek().saturating_sub(corrected_fee);
            // refund to the the account that paid the fees. If this fails, the
            // account might have dropped below the existential balance. In
            // that case we don't refund anything.
            let refund_imbalance =
                C::deposit_into_existing(who, refund_amount).unwrap_or_else(|_| C::PositiveImbalance::zero());
            // merge the imbalance caused by paying the fees and refunding parts of it again.
            let adjusted_paid = paid
                .offset(refund_imbalance)
                .same()
                .map_err(|_| TransactionValidityError::Invalid(InvalidTransaction::Payment))?;
            // Call someone else to handle the imbalance (fee and tip separately)
            let imbalances = adjusted_paid.split(tip);
            OU::on_unbalanceds(Some(imbalances.0).into_iter().chain(Some(imbalances.1)));
        }
        Ok(())
    }
}

/// Signed extension that checks for the `set_currency` call and in that case, it checks the account balance
#[derive(Encode, Decode, Clone, Eq, PartialEq, TypeInfo)]
#[scale_info(skip_type_params(T))]
pub struct CurrencyBalanceCheck<T: Config + Send + Sync>(PhantomData<T>);

impl<T: Config + Send + Sync> sp_std::fmt::Debug for CurrencyBalanceCheck<T> {
    fn fmt(&self, f: &mut sp_std::fmt::Formatter) -> sp_std::fmt::Result {
        write!(f, "CurrencyBalanceCheck")
    }
}

impl<T: Config + Send + Sync> SignedExtension for CurrencyBalanceCheck<T>
where
    <T as frame_system::Config>::Call: IsSubType<Call<T>>,
    BalanceOf<T>: FixedPointOperand,
{
    const IDENTIFIER: &'static str = "CurrencyBalanceCheck";
    type AccountId = T::AccountId;
    type Call = <T as frame_system::Config>::Call;
    type AdditionalSigned = ();
    type Pre = ();

    fn additional_signed(&self) -> sp_std::result::Result<(), TransactionValidityError> {
        Ok(())
    }

    fn validate(
        &self,
        who: &Self::AccountId,
        call: &Self::Call,
        _info: &DispatchInfoOf<Self::Call>,
        _len: usize,
    ) -> TransactionValidity {
        match call.is_sub_type() {
            Some(Call::set_currency { currency }) => match Pallet::<T>::check_balance(who, *currency) {
                Ok(_) => Ok(ValidTransaction::default()),
                Err(error) => InvalidTransaction::Custom(error.as_u8()).into(),
            },
            _ => Ok(Default::default()),
        }
    }

    fn pre_dispatch(
        self,
        who: &Self::AccountId,
        call: &Self::Call,
        _info: &DispatchInfoOf<Self::Call>,
        _len: usize,
    ) -> Result<Self::Pre, TransactionValidityError> {
        match call.is_sub_type() {
            Some(Call::set_currency { currency }) => match Pallet::<T>::check_balance(who, *currency) {
                Ok(_) => Ok(()),
                Err(error) => Err(TransactionValidityError::Invalid(InvalidTransaction::Custom(
                    error.as_u8(),
                ))),
            },
            _ => Ok(()),
        }
    }
}

impl<T: Config + Send + Sync> CurrencyBalanceCheck<T> {
    #[cfg_attr(feature = "cargo-clippy", allow(clippy::new_without_default))]
    pub fn new() -> Self {
        Self(sp_std::marker::PhantomData)
    }
}

<<<<<<< HEAD
/// We provide an oracle for the price of all currencies accepted as fee payment.
impl<T: Config> NativePriceOracle<AssetIdOf<T>, Price> for Pallet<T> {
    fn price(currency: AssetIdOf<T>) -> Option<Price> {
        Pallet::<T>::currency_price(currency)
=======
/// Type to automatically add a fee currency for an account on account creation.
pub struct AddTxAssetOnAccount<T>(PhantomData<T>);
impl<T: Config> Happened<(T::AccountId, AssetIdOf<T>)> for AddTxAssetOnAccount<T> {
    fn happened((who, currency): &(T::AccountId, AssetIdOf<T>)) {
        if !AccountCurrencyMap::<T>::contains_key(who)
            && (*currency == T::NativeAssetId::get() || AcceptedCurrencies::<T>::contains_key(&currency))
        {
            AccountCurrencyMap::<T>::insert(who, currency);
        }
    }
}

/// Type to automatically remove the fee currency for an account on account deletion.
///
/// Note: The fee currency is only removed if the system account is gone or the account
/// corresponding to the fee currency is empty.
pub struct RemoveTxAssetOnKilled<T>(PhantomData<T>);
impl<T: Config> Happened<(T::AccountId, AssetIdOf<T>)> for RemoveTxAssetOnKilled<T> {
    fn happened((who, _currency): &(T::AccountId, AssetIdOf<T>)) {
        if !frame_system::Pallet::<T>::account_exists(who) {
            AccountCurrencyMap::<T>::remove(who);
        } else if let Some(currency) = AccountCurrencyMap::<T>::get(who) {
            if T::Currencies::total_balance(currency, who).is_zero() {
                AccountCurrencyMap::<T>::remove(who);
            }
        }
>>>>>>> 4276029e
    }
}<|MERGE_RESOLUTION|>--- conflicted
+++ resolved
@@ -51,13 +51,8 @@
 use frame_support::sp_runtime::FixedPointNumber;
 use frame_support::sp_runtime::FixedPointOperand;
 use frame_support::weights::{Pays, Weight};
-<<<<<<< HEAD
 use hydradx_traits::{pools::SpotPriceProvider, NativePriceOracle};
-use orml_traits::{MultiCurrency, MultiCurrencyExtended};
-=======
-use hydradx_traits::pools::SpotPriceProvider;
 use orml_traits::{Happened, MultiCurrency, MultiCurrencyExtended};
->>>>>>> 4276029e
 
 use codec::{Decode, Encode};
 use frame_support::sp_runtime::traits::SignedExtension;
@@ -695,12 +690,13 @@
     }
 }
 
-<<<<<<< HEAD
 /// We provide an oracle for the price of all currencies accepted as fee payment.
 impl<T: Config> NativePriceOracle<AssetIdOf<T>, Price> for Pallet<T> {
     fn price(currency: AssetIdOf<T>) -> Option<Price> {
         Pallet::<T>::currency_price(currency)
-=======
+    }
+}
+
 /// Type to automatically add a fee currency for an account on account creation.
 pub struct AddTxAssetOnAccount<T>(PhantomData<T>);
 impl<T: Config> Happened<(T::AccountId, AssetIdOf<T>)> for AddTxAssetOnAccount<T> {
@@ -727,6 +723,5 @@
                 AccountCurrencyMap::<T>::remove(who);
             }
         }
->>>>>>> 4276029e
     }
 }