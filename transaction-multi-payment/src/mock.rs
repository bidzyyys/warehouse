--- conflicted
+++ resolved
@@ -34,11 +34,7 @@
 use orml_currencies::BasicCurrencyAdapter;
 use std::cell::RefCell;
 
-<<<<<<< HEAD
-use frame_support::traits::{Everything, Nothing, GenesisBuild, Get};
-=======
 use frame_support::traits::{Everything, GenesisBuild, Get, Nothing};
->>>>>>> 718d477e
 use hydradx_traits::pools::SpotPriceProvider;
 
 pub type AccountId = u64;
@@ -251,11 +247,7 @@
             native_balances: vec![(ALICE, INITIAL_BALANCE)],
             endowed_accounts: vec![
                 (ALICE, HDX, INITIAL_BALANCE),
-<<<<<<< HEAD
-                (ALICE, SUPPORTED_CURRENCY, INITIAL_BALANCE),  // used for fallback price test
-=======
                 (ALICE, SUPPORTED_CURRENCY, INITIAL_BALANCE), // used for fallback price test
->>>>>>> 718d477e
                 (ALICE, SUPPORTED_CURRENCY_WITH_PRICE, INITIAL_BALANCE),
             ],
 
