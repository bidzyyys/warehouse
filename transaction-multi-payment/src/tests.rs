// This file is part of Basilisk-node.

// Copyright (C) 2020-2022  Intergalactic, Limited (GIB).
// SPDX-License-Identifier: Apache-2.0

// Licensed under the Apache License, Version 2.0 (the "License");
// you may not use this file except in compliance with the License.
// You may obtain a copy of the License at
//
//     http://www.apache.org/licenses/LICENSE-2.0
//
// Unless required by applicable law or agreed to in writing, software
// distributed under the License is distributed on an "AS IS" BASIS,
// WITHOUT WARRANTIES OR CONDITIONS OF ANY KIND, either express or implied.
// See the License for the specific language governing permissions and
// limitations under the License.

<<<<<<< HEAD
use crate::{error_to_invalid, traits::TransactionMultiPaymentDataProvider, CurrencyBalanceCheck, PaymentInfo, Price};
pub use crate::{mock::*, AcceptedCurrencies, AcceptedCurrencyPrice, Config, Error};
=======
use crate::traits::TransactionMultiPaymentDataProvider;
use crate::{
    error_to_invalid, AcceptedCurrencies, AcceptedCurrencyPrice, CurrencyBalanceCheck, Event, PaymentInfo, Price,
};
pub use crate::{mock::*, Config, Error};
>>>>>>> 174065da

use frame_support::{
    assert_err, assert_noop, assert_ok,
    dispatch::{DispatchError, Dispatchable},
<<<<<<< HEAD
=======
    sp_runtime::{
        traits::{BadOrigin, SignedExtension},
        transaction_validity::ValidTransaction,
    },
>>>>>>> 174065da
    traits::Hooks,
    weights::{DispatchInfo, PostDispatchInfo, Weight},
};
use orml_traits::MultiCurrency;
use pallet_balances::Call as BalancesCall;
use pallet_transaction_payment::ChargeTransactionPayment;
<<<<<<< HEAD
use sp_runtime::{
    traits::{BadOrigin, SignedExtension},
    transaction_validity::ValidTransaction,
};
=======
>>>>>>> 174065da
use sp_std::marker::PhantomData;

const CALL: &<Test as frame_system::Config>::Call = &Call::Balances(BalancesCall::transfer { dest: 2, value: 69 });

#[test]
fn on_initialize_should_fill_storage_with_prices() {
    // Arrange
    ExtBuilder::default().build().execute_with(|| {
        // Act
        let current = System::block_number();
        PaymentPallet::on_finalize(current);
        // the block number is not important here and can stay the same
        PaymentPallet::on_initialize(current);

        // Assert
        // verify that all accepted currencies have the price set
        let iter = <AcceptedCurrencies<Test>>::iter();
        for (asset_id, _) in iter {
            assert!(<AcceptedCurrencyPrice<Test>>::contains_key(asset_id));
        }

        // fallback price
        assert_eq!(
            PaymentPallet::currency_price(SUPPORTED_CURRENCY),
            Some(Price::from_float(1.5))
        );
        // price from the spot price provider
        assert_eq!(
            PaymentPallet::currency_price(SUPPORTED_CURRENCY_WITH_PRICE),
            Some(Price::from_float(0.1))
        );
        // not supported
        assert_eq!(PaymentPallet::currency_price(UNSUPPORTED_CURRENCY), None);
    });
}

#[test]
fn on_finalize_should_remove_prices_from_storage() {
    // Arrange
    ExtBuilder::default().build().execute_with(|| {
        let current = System::block_number();

        // verify that the storage is not empty
        assert_eq!(
            PaymentPallet::currency_price(SUPPORTED_CURRENCY),
            Some(Price::from_float(1.5))
        );

        // Act
        PaymentPallet::on_finalize(current);

        // Assert
        let mut iter = <AcceptedCurrencyPrice<Test>>::iter_values();
        assert_eq!(iter.next(), None);
    });
}

#[test]
fn set_unsupported_currency() {
    ExtBuilder::default().build().execute_with(|| {
        assert_noop!(
            PaymentPallet::set_currency(Origin::signed(BOB), UNSUPPORTED_CURRENCY),
            Error::<Test>::UnsupportedCurrency
        );

        assert_eq!(PaymentPallet::get_currency(BOB), None);
    });
}

#[test]
fn set_supported_currency_without_spot_price() {
    ExtBuilder::default().base_weight(5).build().execute_with(|| {
        assert_ok!(PaymentPallet::set_currency(Origin::signed(ALICE), SUPPORTED_CURRENCY),);

        assert_eq!(PaymentPallet::get_currency(ALICE), Some(SUPPORTED_CURRENCY));

        assert_eq!(
            Currencies::free_balance(SUPPORTED_CURRENCY, &ALICE),
            999_999_999_998_457
        );
        assert_eq!(Currencies::free_balance(SUPPORTED_CURRENCY, &FEE_RECEIVER), 1_543);
    });
}

#[test]
fn set_supported_currency_with_price() {
    ExtBuilder::default().base_weight(5).build().execute_with(|| {
        assert_ok!(PaymentPallet::set_currency(
            Origin::signed(ALICE),
            SUPPORTED_CURRENCY_WITH_PRICE
        ),);

        assert_eq!(PaymentPallet::get_currency(ALICE), Some(SUPPORTED_CURRENCY_WITH_PRICE));

        assert_eq!(
            Currencies::free_balance(SUPPORTED_CURRENCY_WITH_PRICE, &ALICE),
            999_999_999_999_898
        );
    });
}

#[test]
fn set_supported_currency_with_no_balance() {
    ExtBuilder::default().build().execute_with(|| {
        assert_noop!(
            PaymentPallet::set_currency(Origin::signed(BOB), SUPPORTED_CURRENCY_NO_BALANCE),
            Error::<Test>::ZeroBalance
        );

        assert_eq!(PaymentPallet::get_currency(BOB), None);
    });
}

#[test]
fn set_native_currency() {
    ExtBuilder::default().build().execute_with(|| {
        assert_ok!(PaymentPallet::set_currency(Origin::signed(ALICE), HDX),);

        assert_eq!(PaymentPallet::get_currency(ALICE), Some(HDX));
    });
}

#[test]
fn set_native_currency_with_no_balance() {
    ExtBuilder::default().build().execute_with(|| {
        assert_noop!(
            PaymentPallet::set_currency(Origin::signed(BOB), HDX),
            Error::<Test>::ZeroBalance
        );
    });
}

#[test]
fn set_currency_with_insufficient_balance() {
    const CHARLIE: AccountId = 5;

    ExtBuilder::default()
        .base_weight(5)
        .account_native_balance(CHARLIE, 10)
        .account_tokens(CHARLIE, SUPPORTED_CURRENCY, 10)
        .build()
        .execute_with(|| {
            let call = Call::PaymentPallet(crate::Call::<Test>::set_currency {
                currency: SUPPORTED_CURRENCY,
            });
            assert_noop!(
                call.dispatch(Origin::signed(CHARLIE)),
                orml_tokens::Error::<Test>::BalanceTooLow
            );

            let call = Call::PaymentPallet(crate::Call::<Test>::set_currency { currency: HDX });
            assert_noop!(
                call.dispatch(Origin::signed(CHARLIE)),
                pallet_balances::Error::<Test>::InsufficientBalance
            );

            assert_eq!(Currencies::free_balance(SUPPORTED_CURRENCY, &CHARLIE), 10);
            assert_eq!(Currencies::free_balance(HDX, &CHARLIE), 10);
        });
}

#[test]
fn fee_payment_in_native_currency() {
    const CHARLIE: AccountId = 5;

    ExtBuilder::default()
        .base_weight(5)
        .account_native_balance(CHARLIE, 100)
        .build()
        .execute_with(|| {
            let len = 10;
            let info = info_from_weight(Weight::from_ref_time(5));

            assert!(ChargeTransactionPayment::<Test>::from(0)
                .pre_dispatch(&CHARLIE, CALL, &info, len)
                .is_ok());

            assert_eq!(Balances::free_balance(CHARLIE), 100 - 5 - 5 - 10);
        });
}

#[test]
fn fee_payment_in_non_native_currency() {
    const CHARLIE: AccountId = 5;

    ExtBuilder::default()
        .base_weight(5)
        .account_tokens(CHARLIE, SUPPORTED_CURRENCY_WITH_PRICE, 10_000)
        .with_currencies(vec![(CHARLIE, SUPPORTED_CURRENCY_WITH_PRICE)])
        .build()
        .execute_with(|| {
            // Make sure Charlie ain't got a penny!
            assert_eq!(Balances::free_balance(CHARLIE), 0);

            let len = 1000;
            let info = info_from_weight(Weight::from_ref_time(5));

            assert_eq!(Tokens::free_balance(SUPPORTED_CURRENCY_WITH_PRICE, &CHARLIE), 10_000);

            assert!(ChargeTransactionPayment::<Test>::from(0)
                .pre_dispatch(&CHARLIE, CALL, &info, len)
                .is_ok());

            //Native balance check - Charlie should be still broke!
            assert_eq!(Balances::free_balance(CHARLIE), 0);

            assert_eq!(Tokens::free_balance(SUPPORTED_CURRENCY_WITH_PRICE, &CHARLIE), 9899);
        });
}

#[test]
fn fee_payment_non_native_insufficient_balance() {
    const CHARLIE: AccountId = 5;

    ExtBuilder::default()
        .base_weight(5)
        .account_tokens(CHARLIE, SUPPORTED_CURRENCY, 100)
        .with_currencies(vec![(CHARLIE, SUPPORTED_CURRENCY)])
        .build()
        .execute_with(|| {
            let len = 1000;
            let info = info_from_weight(Weight::from_ref_time(5));

            assert!(ChargeTransactionPayment::<Test>::from(0)
                .pre_dispatch(&CHARLIE, CALL, &info, len)
                .is_err());

            assert_eq!(Tokens::free_balance(SUPPORTED_CURRENCY, &CHARLIE), 100);
        });
}

#[test]
fn add_new_accepted_currency() {
    ExtBuilder::default().base_weight(5).build().execute_with(|| {
        assert_ok!(PaymentPallet::add_currency(Origin::root(), 100, Price::from_float(1.1)));
        expect_events(vec![Event::CurrencyAdded { asset_id: 100 }.into()]);

        assert_eq!(PaymentPallet::currencies(100), Some(Price::from_float(1.1)));
        assert_noop!(
            PaymentPallet::add_currency(Origin::signed(ALICE), 1000, Price::from_float(1.2)),
            BadOrigin
        );
        assert_noop!(
            PaymentPallet::add_currency(Origin::root(), 100, Price::from(10)),
            Error::<Test>::AlreadyAccepted
        );
        assert_eq!(PaymentPallet::currencies(100), Some(Price::from_float(1.1)));
    });
}

#[test]
fn removed_accepted_currency() {
    ExtBuilder::default().base_weight(5).build().execute_with(|| {
        assert_ok!(PaymentPallet::add_currency(Origin::root(), 100, Price::from(3)));
        assert_eq!(PaymentPallet::currencies(100), Some(Price::from(3)));

        assert_noop!(PaymentPallet::remove_currency(Origin::signed(ALICE), 100), BadOrigin);

        assert_noop!(
            PaymentPallet::remove_currency(Origin::root(), 1000),
            Error::<Test>::UnsupportedCurrency
        );

        assert_ok!(PaymentPallet::remove_currency(Origin::root(), 100));
        expect_events(vec![Event::CurrencyRemoved { asset_id: 100 }.into()]);

        assert_eq!(PaymentPallet::currencies(100), None);

        assert_noop!(
            PaymentPallet::remove_currency(Origin::root(), 100),
            Error::<Test>::UnsupportedCurrency
        );
    });
}

#[test]
fn check_balance_extension_works() {
    const CHARLIE: AccountId = 5;

    ExtBuilder::default()
        .account_tokens(CHARLIE, SUPPORTED_CURRENCY, 1000)
        .build()
        .execute_with(|| {
            let call = Call::PaymentPallet(multi_payment::Call::set_currency {
                currency: SUPPORTED_CURRENCY,
            });
            let info = DispatchInfo::default();

            assert_eq!(
                CurrencyBalanceCheck::<Test>(PhantomData).validate(&CHARLIE, &call, &info, 150),
                Ok(ValidTransaction::default())
            );

            let call = Call::PaymentPallet(multi_payment::Call::add_currency {
                currency: SUPPORTED_CURRENCY,
                price: Price::from(1),
            });

            assert_eq!(
                CurrencyBalanceCheck::<Test>(PhantomData).validate(&CHARLIE, &call, &info, 150),
                Ok(ValidTransaction::default())
            );
        });
}

#[test]
fn check_balance_extension_fails() {
    const NOT_CHARLIE: AccountId = 6;

    ExtBuilder::default().build().execute_with(|| {
        let call = Call::PaymentPallet(multi_payment::Call::set_currency {
            currency: SUPPORTED_CURRENCY,
        });
        let info = DispatchInfo::default();

        assert_eq!(
            CurrencyBalanceCheck::<Test>(PhantomData).validate(&NOT_CHARLIE, &call, &info, 150),
            error_to_invalid(Error::<Test>::ZeroBalance).into()
        );
    });
}

#[test]
fn account_currency_works() {
    ExtBuilder::default().build().execute_with(|| {
        assert_eq!(PaymentPallet::account_currency(&ALICE), HDX);

        assert_ok!(PaymentPallet::set_currency(Origin::signed(ALICE), SUPPORTED_CURRENCY));
        expect_events(vec![Event::CurrencySet {
            account_id: ALICE,
            asset_id: SUPPORTED_CURRENCY,
        }
        .into()]);

        assert_eq!(PaymentPallet::account_currency(&ALICE), SUPPORTED_CURRENCY);

        assert_ok!(PaymentPallet::set_currency(Origin::signed(ALICE), HDX));
        assert_eq!(PaymentPallet::account_currency(&ALICE), HDX);
    });
}

#[test]
fn data_provider_works() {
    let go_to_next_block = || {
        use frame_support::traits::Hooks;

        let current = System::block_number();
        PaymentPallet::on_finalize(current);

        let next = current + 1;
        System::set_block_number(next);
        // Make sure the prices are up-to-date.
        PaymentPallet::on_initialize(next);
    };

    ExtBuilder::default().build().execute_with(|| {
        assert_eq!(PaymentPallet::get_fee_receiver(), FEE_RECEIVER);
        assert_eq!(
            PaymentPallet::get_currency_and_price(&ALICE),
            Ok((<Test as Config>::NativeAssetId::get(), None))
        );

        assert_ok!(PaymentPallet::set_currency(Origin::signed(ALICE), SUPPORTED_CURRENCY));
        assert_eq!(
            PaymentPallet::get_currency_and_price(&ALICE),
            Ok((SUPPORTED_CURRENCY, Some(Price::from_float(1.5))))
        );

        assert_ok!(PaymentPallet::remove_currency(Origin::root(), SUPPORTED_CURRENCY));
        // price is removed at the end of the block
        go_to_next_block();
        assert_err!(
            PaymentPallet::get_currency_and_price(&ALICE),
            Error::<Test>::FallbackPriceNotFound
        );
    });
}

#[test]
fn transfer_set_fee_with_core_asset_should_work() {
    ExtBuilder::default().base_weight(5).build().execute_with(|| {
        let fb_account = <Test as Config>::FeeReceiver::get();
        let hdx_balance_before = Currencies::free_balance(HDX, &ALICE);
        let fb_balance_before = Currencies::free_balance(HDX, &fb_account);

        assert_ok!(PaymentPallet::transfer_set_fee(&ALICE));
        expect_events(vec![Event::FeeWithdrawn {
            account_id: ALICE,
            asset_id: HDX,
            native_fee_amount: 1029,
            non_native_fee_amount: 1029,
            destination_account_id: FEE_RECEIVER,
        }
        .into()]);

        assert_eq!(hdx_balance_before - 1029, Currencies::free_balance(HDX, &ALICE));
        assert_eq!(fb_balance_before + 1029, Currencies::free_balance(HDX, &fb_account));
    });
}

#[test]
fn transfer_set_fee_should_work() {
    ExtBuilder::default().base_weight(5).build().execute_with(|| {
        assert_ok!(PaymentPallet::set_currency(
            Origin::signed(ALICE),
            SUPPORTED_CURRENCY_WITH_PRICE
        ));

        let balance_before = Currencies::free_balance(SUPPORTED_CURRENCY_WITH_PRICE, &ALICE);
        let fb_acc_balance_before =
            Currencies::free_balance(SUPPORTED_CURRENCY_WITH_PRICE, &<Test as Config>::FeeReceiver::get());

        assert_ok!(PaymentPallet::transfer_set_fee(&ALICE));
        assert_eq!(
            balance_before - 102,
            Currencies::free_balance(SUPPORTED_CURRENCY_WITH_PRICE, &ALICE)
        );
        assert_eq!(
            fb_acc_balance_before + 102,
            Currencies::free_balance(SUPPORTED_CURRENCY_WITH_PRICE, &<Test as Config>::FeeReceiver::get())
        );
    });
}

#[test]
fn weight_to_fee_should_work() {
    ExtBuilder::default().base_weight(5).build().execute_with(|| {
        assert_eq!(PaymentPallet::weight_to_fee(Weight::from_ref_time(1024)), 1024);
        assert_eq!(PaymentPallet::weight_to_fee(Weight::from_ref_time(1)), 1);
        assert_eq!(PaymentPallet::weight_to_fee(Weight::from_ref_time(1025)), 1024);
        assert_eq!(PaymentPallet::weight_to_fee(Weight::from_ref_time(10000)), 1024);
    });
}

#[test]
fn check_balance_should_work() {
    ExtBuilder::default().base_weight(5).build().execute_with(|| {
        assert_ok!(PaymentPallet::check_balance(&ALICE, SUPPORTED_CURRENCY));
        assert_err!(
            PaymentPallet::check_balance(&ALICE, SUPPORTED_CURRENCY_NO_BALANCE).map_err(Into::<DispatchError>::into),
            Error::<Test>::ZeroBalance
        );
    });
}

/// create a transaction info struct from weight. Handy to avoid building the whole struct.
pub fn info_from_weight(w: Weight) -> DispatchInfo {
    // pays_fee: Pays::Yes -- class: DispatchClass::Normal
    DispatchInfo {
        weight: w,
        ..Default::default()
    }
}

fn post_info_from_weight(w: Weight) -> PostDispatchInfo {
    PostDispatchInfo {
        actual_weight: Some(w),
        pays_fee: Default::default(),
    }
}

fn default_post_info() -> PostDispatchInfo {
    PostDispatchInfo {
        actual_weight: None,
        pays_fee: Default::default(),
    }
}

#[test]
fn fee_should_be_transferred_when_paid_in_native_currency() {
    // Arrange
    const CHARLIE: AccountId = 5;

    ExtBuilder::default()
        .account_native_balance(CHARLIE, 100)
        .base_weight(5)
        .build()
        .execute_with(|| {
            let len = 10;
            let tip = 0;
            let dispatch_info = info_from_weight(Weight::from_ref_time(15));

            // Act
            let pre = ChargeTransactionPayment::<Test>::from(tip)
                .pre_dispatch(&CHARLIE, CALL, &dispatch_info, len)
                .unwrap();
            // Assert
            assert_eq!(
                pre,
                (tip, CHARLIE, Info(Some(Some(PaymentInfo::Native(5 + 15 + 10))), None))
            );

            assert_eq!(Balances::free_balance(CHARLIE), 100 - 30);
            assert_eq!(Balances::free_balance(FEE_RECEIVER), 0);

            // Act
            assert_ok!(ChargeTransactionPayment::<Test>::post_dispatch(
                Some(pre),
                &dispatch_info,
                &default_post_info(),
                len,
                &Ok(())
            ));
            // Assert
            assert_eq!(Balances::free_balance(CHARLIE), 100 - 30);
            assert_eq!(Balances::free_balance(FEE_RECEIVER), 30);
        });
}

#[test]
fn fee_should_be_withdrawn_when_paid_in_native_currency() {
    // Arrange
    const CHARLIE: AccountId = 5;

    ExtBuilder::default()
        .account_native_balance(CHARLIE, 100)
        .base_weight(5)
        .with_fee_withdrawal()
        .build()
        .execute_with(|| {
            let len = 10;
            let tip = 0;
<<<<<<< HEAD
            let dispatch_info = info_from_weight(15);
=======
            let dispatch_info = info_from_weight(Weight::from_ref_time(15));
>>>>>>> 174065da
            let previous_total_issuance = Balances::total_issuance();

            // Act
            let pre = ChargeTransactionPayment::<Test>::from(tip)
                .pre_dispatch(&CHARLIE, CALL, &dispatch_info, len)
                .unwrap();

            // Assert
            assert_eq!(Balances::free_balance(CHARLIE), 100 - 30);
            assert_eq!(Balances::free_balance(FEE_RECEIVER), 0);

            // Act
            assert_ok!(ChargeTransactionPayment::<Test>::post_dispatch(
                Some(pre),
                &dispatch_info,
                &default_post_info(),
                len,
                &Ok(())
            ));
            // Assert
            assert_eq!(Balances::free_balance(CHARLIE), 100 - 30);
            assert_eq!(Balances::free_balance(FEE_RECEIVER), 0);
            assert_eq!(Balances::total_issuance(), previous_total_issuance - 30);
        });
}

#[test]
fn fee_should_be_transferred_when_paid_in_native_currency_work_with_tip() {
    // Arrange
    const CHARLIE: AccountId = 5;

    ExtBuilder::default()
        .account_native_balance(CHARLIE, 100)
        .base_weight(5)
        .build()
        .execute_with(|| {
            let len = 10;
            let tip = 5;
<<<<<<< HEAD
            let dispatch_info = info_from_weight(15);
            let post_dispatch_info = post_info_from_weight(10);
=======
            let dispatch_info = info_from_weight(Weight::from_ref_time(15));
            let post_dispatch_info = post_info_from_weight(Weight::from_ref_time(10));
>>>>>>> 174065da

            // Act
            let pre = ChargeTransactionPayment::<Test>::from(tip)
                .pre_dispatch(&CHARLIE, CALL, &dispatch_info, len)
                .unwrap();
            // Assert
            assert_eq!(
                pre,
                (
                    tip,
                    CHARLIE,
                    Info(Some(Some(PaymentInfo::Native(5 + 15 + 10 + tip))), None)
                )
            );

            assert_eq!(Balances::free_balance(CHARLIE), 100 - 5 - 10 - 15 - tip);
            assert_eq!(Balances::free_balance(FEE_RECEIVER), 0);

            // Act
            assert_ok!(ChargeTransactionPayment::<Test>::post_dispatch(
                Some(pre),
                &dispatch_info,
                &post_dispatch_info,
                len,
                &Ok(())
            ));

            // Assert
            assert_eq!(Balances::free_balance(CHARLIE), 100 - 5 - 10 - 10 - tip);
            assert_eq!(Balances::free_balance(FEE_RECEIVER), 30);
        });
}

#[test]
fn fee_should_be_withdrawn_when_paid_in_native_currency_work_with_tip() {
    // Arrange
    const CHARLIE: AccountId = 5;

    ExtBuilder::default()
        .account_native_balance(CHARLIE, 100)
        .base_weight(5)
        .with_fee_withdrawal()
        .build()
        .execute_with(|| {
            let len = 10;
            let tip = 5;
<<<<<<< HEAD
            let dispatch_info = info_from_weight(15);
            let post_dispatch_info = post_info_from_weight(10);
=======
            let dispatch_info = info_from_weight(Weight::from_ref_time(15));
            let post_dispatch_info = post_info_from_weight(Weight::from_ref_time(10));
>>>>>>> 174065da
            let previous_total_issuance = Balances::total_issuance();

            // Act
            let pre = ChargeTransactionPayment::<Test>::from(tip)
                .pre_dispatch(&CHARLIE, CALL, &dispatch_info, len)
                .unwrap();

            // Assert
            assert_eq!(Balances::free_balance(CHARLIE), 100 - 5 - 10 - 15 - tip);
            assert_eq!(Balances::free_balance(FEE_RECEIVER), 0);

            // Act
            assert_ok!(ChargeTransactionPayment::<Test>::post_dispatch(
                Some(pre),
                &dispatch_info,
                &post_dispatch_info,
                len,
                &Ok(())
            ));

            // Assert
            assert_eq!(Balances::free_balance(CHARLIE), 100 - 5 - 10 - 10 - tip);
            assert_eq!(Balances::free_balance(FEE_RECEIVER), 0);
            assert_eq!(Balances::total_issuance(), previous_total_issuance - 30);
        });
}

#[test]
fn fee_should_be_transferred_when_paid_in_non_native_currency() {
    // Arrange
    const CHARLIE: AccountId = 5;

    ExtBuilder::default()
        .with_currencies(vec![(CHARLIE, SUPPORTED_CURRENCY)])
        .account_tokens(CHARLIE, SUPPORTED_CURRENCY, 10_000)
        .base_weight(5)
        .build()
        .execute_with(|| {
            let len = 10;
            let tip = 0;
            let dispatch_info = info_from_weight(Weight::from_ref_time(15));

            // Act
            let pre = ChargeTransactionPayment::<Test>::from(tip)
                .pre_dispatch(&CHARLIE, CALL, &dispatch_info, len)
                .unwrap();

            // Assert
            assert_eq!(
                pre,
                (
                    tip,
                    CHARLIE,
                    Info(
                        Some(Some(PaymentInfo::NonNative(
                            45,
                            SUPPORTED_CURRENCY,
                            Price::from_float(1.5)
                        ))),
                        None
                    )
                )
            );

            assert_eq!(Currencies::free_balance(SUPPORTED_CURRENCY, &CHARLIE), 10_000 - 45);
            assert_eq!(
                Currencies::free_balance(SUPPORTED_CURRENCY, &<Test as Config>::FeeReceiver::get()),
                0
            );
            assert_eq!(Balances::free_balance(CHARLIE), 0);
            assert_eq!(Balances::free_balance(FEE_RECEIVER), 0);

            // Act
            assert_ok!(ChargeTransactionPayment::<Test>::post_dispatch(
                Some(pre),
                &dispatch_info,
                &default_post_info(),
                len,
                &Ok(())
            ));

            // Assert
            assert_eq!(Currencies::free_balance(SUPPORTED_CURRENCY, &CHARLIE), 10_000 - 45);
            assert_eq!(
                Currencies::free_balance(SUPPORTED_CURRENCY, &<Test as Config>::FeeReceiver::get()),
                45
            );
            assert_eq!(Balances::free_balance(CHARLIE), 0);
            assert_eq!(Balances::free_balance(FEE_RECEIVER), 0);
        });
}

#[test]
fn fee_should_be_withdrawn_when_paid_in_non_native_currency() {
    // Arrange
    const CHARLIE: AccountId = 5;

    ExtBuilder::default()
        .with_currencies(vec![(CHARLIE, SUPPORTED_CURRENCY)])
        .account_tokens(CHARLIE, SUPPORTED_CURRENCY, 10_000)
        .base_weight(5)
        .with_fee_withdrawal()
        .build()
        .execute_with(|| {
            let len = 10;
            let tip = 0;
<<<<<<< HEAD
            let dispatch_info = info_from_weight(15);
=======
            let dispatch_info = info_from_weight(Weight::from_ref_time(15));
>>>>>>> 174065da
            let previous_total_issuance = Tokens::total_issuance(SUPPORTED_CURRENCY);

            // Act
            let pre = ChargeTransactionPayment::<Test>::from(tip)
                .pre_dispatch(&CHARLIE, CALL, &dispatch_info, len)
                .unwrap();

            // Assert
            assert_eq!(Currencies::free_balance(SUPPORTED_CURRENCY, &CHARLIE), 10_000 - 45);
            assert_eq!(
                Currencies::free_balance(SUPPORTED_CURRENCY, &<Test as Config>::FeeReceiver::get()),
                0
            );
            assert_eq!(Balances::free_balance(CHARLIE), 0);
            assert_eq!(Balances::free_balance(FEE_RECEIVER), 0);

            // Act
            assert_ok!(ChargeTransactionPayment::<Test>::post_dispatch(
                Some(pre),
                &dispatch_info,
                &default_post_info(),
                len,
                &Ok(())
            ));

            // Assert
            assert_eq!(Currencies::free_balance(SUPPORTED_CURRENCY, &CHARLIE), 10_000 - 45);
            assert_eq!(
                Currencies::free_balance(SUPPORTED_CURRENCY, &<Test as Config>::FeeReceiver::get()),
                0
            );
            assert_eq!(Balances::free_balance(CHARLIE), 0);
            assert_eq!(Balances::free_balance(FEE_RECEIVER), 0);
            assert_eq!(Tokens::total_issuance(SUPPORTED_CURRENCY), previous_total_issuance - 45);
        });
}

#[test]
fn fee_should_be_transferred_when_paid_in_non_native_currency_with_tip() {
    // Arrange
    const CHARLIE: AccountId = 5;

    ExtBuilder::default()
        .with_currencies(vec![(CHARLIE, SUPPORTED_CURRENCY)])
        .account_tokens(CHARLIE, SUPPORTED_CURRENCY, 10_000)
        .base_weight(5)
        .build()
        .execute_with(|| {
            let len = 10;
            let tip = 5;
            let dispatch_info = info_from_weight(Weight::from_ref_time(15));
            let post_dispatch_info = post_info_from_weight(Weight::from_ref_time(10));

            // Act
            let pre = ChargeTransactionPayment::<Test>::from(tip)
                .pre_dispatch(&CHARLIE, CALL, &dispatch_info, len)
                .unwrap();

            // Assert
            assert_eq!(
                pre,
                (
                    tip,
                    CHARLIE,
                    Info(
                        Some(Some(PaymentInfo::NonNative(
                            52,
                            SUPPORTED_CURRENCY,
                            Price::from_float(1.5)
                        ))),
                        None
                    )
                )
            );

            assert_eq!(Currencies::free_balance(SUPPORTED_CURRENCY, &CHARLIE), 10_000 - 52);
            assert_eq!(
                Currencies::free_balance(SUPPORTED_CURRENCY, &<Test as Config>::FeeReceiver::get()),
                0
            );
            assert_eq!(Balances::free_balance(CHARLIE), 0);
            assert_eq!(Balances::free_balance(FEE_RECEIVER), 0);

            // Act
            assert_ok!(ChargeTransactionPayment::<Test>::post_dispatch(
                Some(pre),
                &dispatch_info,
                &post_dispatch_info,
                len,
                &Ok(())
            ));

            // Assert
            assert_eq!(Currencies::free_balance(SUPPORTED_CURRENCY, &CHARLIE), 10_000 - 45);
            assert_eq!(
                Currencies::free_balance(SUPPORTED_CURRENCY, &<Test as Config>::FeeReceiver::get()),
                45
            );
            assert_eq!(Balances::free_balance(CHARLIE), 0);
            assert_eq!(Balances::free_balance(FEE_RECEIVER), 0);
        });
}

#[test]
fn fee_should_be_withdrawn_and_not_refunded_when_paid_in_non_native_currency_with_tip() {
    // Arrange
    const CHARLIE: AccountId = 5;

    ExtBuilder::default()
        .with_currencies(vec![(CHARLIE, SUPPORTED_CURRENCY)])
        .account_tokens(CHARLIE, SUPPORTED_CURRENCY, 10_000)
        .base_weight(5)
        .with_fee_withdrawal()
        .build()
        .execute_with(|| {
            let len = 10;
            let tip = 5;
<<<<<<< HEAD
            let dispatch_info = info_from_weight(15);
            let post_dispatch_info = post_info_from_weight(10);
=======
            let dispatch_info = info_from_weight(Weight::from_ref_time(15));
            let post_dispatch_info = post_info_from_weight(Weight::from_ref_time(10));
>>>>>>> 174065da
            let previous_total_issuance = Tokens::total_issuance(SUPPORTED_CURRENCY);

            // Act
            let pre = ChargeTransactionPayment::<Test>::from(tip)
                .pre_dispatch(&CHARLIE, CALL, &dispatch_info, len)
                .unwrap();

            // Assert
            assert_eq!(Currencies::free_balance(SUPPORTED_CURRENCY, &CHARLIE), 10_000 - 52);
            assert_eq!(
                Currencies::free_balance(SUPPORTED_CURRENCY, &<Test as Config>::FeeReceiver::get()),
                0
            );
            assert_eq!(Balances::free_balance(CHARLIE), 0);
            assert_eq!(Balances::free_balance(FEE_RECEIVER), 0);

            // Act
            assert_ok!(ChargeTransactionPayment::<Test>::post_dispatch(
                Some(pre),
                &dispatch_info,
                &post_dispatch_info,
                len,
                &Ok(())
            ));

            // Assert
            assert_eq!(Currencies::free_balance(SUPPORTED_CURRENCY, &CHARLIE), 10_000 - 52);
            assert_eq!(
                Currencies::free_balance(SUPPORTED_CURRENCY, &<Test as Config>::FeeReceiver::get()),
                0
            );
            assert_eq!(Balances::free_balance(CHARLIE), 0);
            assert_eq!(Balances::free_balance(FEE_RECEIVER), 0);
            assert_eq!(Tokens::total_issuance(SUPPORTED_CURRENCY), previous_total_issuance - 52);
        });
}

#[test]
fn fee_payment_in_native_currency_with_no_balance() {
    const CHARLIE: AccountId = 5;

    ExtBuilder::default()
        .base_weight(5)
        .account_native_balance(CHARLIE, 10)
        .build()
        .execute_with(|| {
            let len = 10;
            let info = info_from_weight(Weight::from_ref_time(5));

            assert!(ChargeTransactionPayment::<Test>::from(0)
                .pre_dispatch(&CHARLIE, CALL, &info, len)
                .is_err());

            assert_eq!(Balances::free_balance(CHARLIE), 10);
            assert_eq!(Balances::free_balance(<Test as Config>::FeeReceiver::get()), 0);
        });
}

#[test]
fn fee_payment_in_non_native_currency_with_no_balance() {
    const CHARLIE: AccountId = 5;

    ExtBuilder::default()
        .base_weight(5)
        .account_tokens(CHARLIE, SUPPORTED_CURRENCY, 100)
        .with_currencies(vec![(CHARLIE, SUPPORTED_CURRENCY)])
        .build()
        .execute_with(|| {
            let len = 1000;
            let info = info_from_weight(Weight::from_ref_time(5));

            assert!(ChargeTransactionPayment::<Test>::from(0)
                .pre_dispatch(&CHARLIE, CALL, &info, len)
                .is_err());

            assert_eq!(Tokens::free_balance(SUPPORTED_CURRENCY, &CHARLIE), 100);
            assert_eq!(
                Tokens::free_balance(SUPPORTED_CURRENCY, &<Test as Config>::FeeReceiver::get()),
                0
            );
        });
}

#[test]
fn fee_payment_in_non_native_currency_with_no_price() {
    const CHARLIE: AccountId = 5;

    ExtBuilder::default()
        .base_weight(5)
        .account_tokens(CHARLIE, SUPPORTED_CURRENCY, 10_000)
        .with_currencies(vec![(CHARLIE, SUPPORTED_CURRENCY)])
        .build()
        .execute_with(|| {
            // Make sure Charlie ain't got a penny!
            assert_eq!(Balances::free_balance(CHARLIE), 0);

            let len = 10;
            let info = info_from_weight(Weight::from_ref_time(5));

            assert_eq!(Tokens::free_balance(SUPPORTED_CURRENCY, &FEE_RECEIVER), 0);

            assert!(ChargeTransactionPayment::<Test>::from(0)
                .pre_dispatch(&CHARLIE, CALL, &info, len)
                .is_ok());

            //Native balance check - Charlie should be still broke!
            assert_eq!(Balances::free_balance(CHARLIE), 0);

            assert_eq!(Tokens::free_balance(SUPPORTED_CURRENCY, &CHARLIE), 9970);
            assert_eq!(Tokens::free_balance(SUPPORTED_CURRENCY, &FEE_RECEIVER), 0);
        });
}

#[test]
fn fee_payment_in_unregistered_currency() {
    const CHARLIE: AccountId = 5;

    ExtBuilder::default()
        .base_weight(5)
        .account_tokens(CHARLIE, SUPPORTED_CURRENCY, 100)
        .with_currencies(vec![(CHARLIE, SUPPORTED_CURRENCY)])
        .build()
        .execute_with(|| {
            let len = 1000;
            let info = info_from_weight(Weight::from_ref_time(5));

            assert_ok!(PaymentPallet::remove_currency(Origin::root(), SUPPORTED_CURRENCY));

            assert!(ChargeTransactionPayment::<Test>::from(0)
                .pre_dispatch(&CHARLIE, CALL, &info, len)
                .is_err());

            assert_eq!(Tokens::free_balance(SUPPORTED_CURRENCY, &CHARLIE), 100);
        });
}

#[test]
fn fee_payment_non_native_insufficient_balance_with_no_pool() {
    const CHARLIE: AccountId = 5;

    ExtBuilder::default()
        .base_weight(5)
        .account_tokens(CHARLIE, SUPPORTED_CURRENCY, 100)
        .with_currencies(vec![(CHARLIE, SUPPORTED_CURRENCY)])
        .build()
        .execute_with(|| {
            let len = 1000;
            let info = info_from_weight(Weight::from_ref_time(5));

            assert!(ChargeTransactionPayment::<Test>::from(0)
                .pre_dispatch(&CHARLIE, CALL, &info, len)
                .is_err());

            assert_eq!(Tokens::free_balance(SUPPORTED_CURRENCY, &CHARLIE), 100);
        });
}

#[test]
fn fee_transfer_can_kill_account_when_paid_in_native() {
    // Arrange
    const CHARLIE: AccountId = 5;

    ExtBuilder::default()
        .account_native_balance(CHARLIE, 30)
        .base_weight(5)
        .build()
        .execute_with(|| {
            let len = 10;
            let tip = 0;
<<<<<<< HEAD
            let dispatch_info = info_from_weight(15);
=======
            let dispatch_info = info_from_weight(Weight::from_ref_time(15));
>>>>>>> 174065da

            // Act
            let pre = ChargeTransactionPayment::<Test>::from(tip)
                .pre_dispatch(&CHARLIE, CALL, &dispatch_info, len)
                .unwrap();

            // Assert
            assert_eq!(pre, (tip, CHARLIE, Info(Some(Some(PaymentInfo::Native(30))), None)));
            assert_eq!(Balances::free_balance(CHARLIE), 0);
            assert_eq!(Balances::free_balance(FEE_RECEIVER), 0);

            // Act
            assert_ok!(ChargeTransactionPayment::<Test>::post_dispatch(
                Some(pre),
                &dispatch_info,
                &default_post_info(),
                len,
                &Ok(())
            ));

            // Assert
            assert_eq!(Balances::free_balance(CHARLIE), 0); // zero balance indicates that the account can be killed
            assert_eq!(Balances::free_balance(FEE_RECEIVER), 30);
        });
}

#[test]
fn fee_withdrawal_cannot_kill_account_when_paid_in_native() {
    // Arrange
    const CHARLIE: AccountId = 5;

    ExtBuilder::default()
        .account_native_balance(CHARLIE, 30)
        .base_weight(5)
        .with_fee_withdrawal()
        .build()
        .execute_with(|| {
            let len = 10;
            let tip = 0;
<<<<<<< HEAD
            let dispatch_info = info_from_weight(15);
=======
            let dispatch_info = info_from_weight(Weight::from_ref_time(15));
>>>>>>> 174065da

            // Act & Assert
            assert_noop!(
                ChargeTransactionPayment::<Test>::from(tip).pre_dispatch(&CHARLIE, CALL, &dispatch_info, len),
                crate::InvalidTransaction::Payment
            );
        });
}

#[test]
fn fee_transfer_can_kill_account_when_paid_in_non_native() {
    // Arrange
    ExtBuilder::default()
        .with_currencies(vec![(ALICE, SUPPORTED_CURRENCY)])
        .base_weight(5)
        .build()
        .execute_with(|| {
            let len = 10;
            let tip = 0;
            let dispatch_info = info_from_weight(Weight::from_ref_time(15));

            assert_ok!(Currencies::withdraw(SUPPORTED_CURRENCY, &ALICE, INITIAL_BALANCE - 45));

            // Act
            let pre = ChargeTransactionPayment::<Test>::from(tip)
                .pre_dispatch(&ALICE, CALL, &dispatch_info, len)
                .unwrap();

            // Assert
            assert_eq!(
                pre,
                (
                    tip,
                    ALICE,
                    Info(
                        Some(Some(PaymentInfo::NonNative(
                            45,
                            SUPPORTED_CURRENCY,
                            Price::from_float(1.5)
                        ))),
                        None
                    )
                )
            );
            assert_eq!(Currencies::free_balance(SUPPORTED_CURRENCY, &ALICE), 0);
            assert_eq!(Currencies::free_balance(SUPPORTED_CURRENCY, &FEE_RECEIVER), 0);

            // Act
            assert_ok!(ChargeTransactionPayment::<Test>::post_dispatch(
                Some(pre),
                &dispatch_info,
                &default_post_info(),
                len,
                &Ok(())
            ));

            // Assert
            assert_eq!(Currencies::free_balance(SUPPORTED_CURRENCY, &ALICE), 0); // zero balance indicates that the account can be killed
            assert_eq!(Currencies::free_balance(SUPPORTED_CURRENCY, &FEE_RECEIVER), 45);
        });
}

#[test]
fn fee_withdrawal_can_kill_account_when_paid_in_non_native() {
    // Arrange
    ExtBuilder::default()
        .with_currencies(vec![(ALICE, SUPPORTED_CURRENCY)])
        .base_weight(5)
        .with_fee_withdrawal()
        .build()
        .execute_with(|| {
            let len = 10;
            let tip = 0;
<<<<<<< HEAD
            let dispatch_info = info_from_weight(15);
=======
            let dispatch_info = info_from_weight(Weight::from_ref_time(15));
>>>>>>> 174065da

            assert_ok!(Currencies::withdraw(SUPPORTED_CURRENCY, &ALICE, INITIAL_BALANCE - 45));

            // Act
            let pre = ChargeTransactionPayment::<Test>::from(tip)
                .pre_dispatch(&ALICE, CALL, &dispatch_info, len)
                .unwrap();

            // Assert
            assert_eq!(Currencies::free_balance(SUPPORTED_CURRENCY, &ALICE), 0);
            assert_eq!(Currencies::free_balance(SUPPORTED_CURRENCY, &FEE_RECEIVER), 0);

            // Act
            assert_ok!(ChargeTransactionPayment::<Test>::post_dispatch(
                Some(pre),
                &dispatch_info,
                &default_post_info(),
                len,
                &Ok(())
            ));

            // Assert
            assert_eq!(Currencies::free_balance(SUPPORTED_CURRENCY, &ALICE), 0); // zero balance indicates that the account can be killed
            assert_eq!(Currencies::free_balance(SUPPORTED_CURRENCY, &FEE_RECEIVER), 0);
        });
}

#[test]
fn set_and_remove_currency_on_lifecycle_callbacks() {
    const CHARLIE: AccountId = 5;

    ExtBuilder::default()
        .base_weight(5)
        .account_native_balance(CHARLIE, 10)
        .account_tokens(CHARLIE, SUPPORTED_CURRENCY, 10)
        .build()
        .execute_with(|| {
            assert_ok!(Tokens::transfer(Some(CHARLIE).into(), BOB, SUPPORTED_CURRENCY, 5));

            assert_eq!(Currencies::free_balance(SUPPORTED_CURRENCY, &CHARLIE), 5);
            assert_eq!(Currencies::free_balance(SUPPORTED_CURRENCY, &BOB), 5);
            // Bob's fee currency was set on transfer (due to account creation)
            assert_eq!(PaymentPallet::get_currency(BOB), Some(SUPPORTED_CURRENCY));

            // currency should be removed if account is killed
            assert_ok!(Tokens::transfer_all(
                Some(BOB).into(),
                CHARLIE,
                SUPPORTED_CURRENCY,
                false
            ));
            assert_eq!(PaymentPallet::get_currency(BOB), None);
        });
}

#[test]
fn currency_stays_around_until_reaping() {
    const CHARLIE: AccountId = 5;
    const DAVE: AccountId = 6;

    use frame_support::traits::fungibles::Balanced;

    ExtBuilder::default()
        .base_weight(5)
        .account_native_balance(CHARLIE, 10)
        .account_tokens(CHARLIE, SUPPORTED_CURRENCY, 10)
        .build()
        .execute_with(|| {
            // setup
            assert_ok!(<Tokens as Balanced<AccountId>>::deposit(HIGH_ED_CURRENCY, &DAVE, HIGH_ED * 2).map(|_| ()));
            assert_eq!(Currencies::free_balance(HIGH_ED_CURRENCY, &DAVE), HIGH_ED * 2);
            assert_eq!(PaymentPallet::get_currency(DAVE), Some(HIGH_ED_CURRENCY));

            // currency is not removed when account goes below existential deposit but stays around
            // until the account is reaped
            assert_ok!(Tokens::transfer(Some(DAVE).into(), BOB, HIGH_ED_CURRENCY, HIGH_ED + 1,));
            assert_eq!(PaymentPallet::get_currency(DAVE), Some(HIGH_ED_CURRENCY));
            assert_eq!(PaymentPallet::get_currency(BOB), Some(HIGH_ED_CURRENCY));

            // ... and account is reaped when all funds are transferred
            assert_ok!(Tokens::transfer_all(Some(DAVE).into(), BOB, HIGH_ED_CURRENCY, false));
            assert_eq!(PaymentPallet::get_currency(DAVE), None);
        });
}

#[test]
fn currency_is_removed_when_balance_hits_zero() {
    const CHARLIE: AccountId = 5;
    const DAVE: AccountId = 6;

    use frame_support::traits::fungibles::Balanced;

    ExtBuilder::default()
        .base_weight(5)
        .account_native_balance(CHARLIE, 10)
        .account_tokens(CHARLIE, SUPPORTED_CURRENCY, 10)
        .build()
        .execute_with(|| {
            // setup
            assert_ok!(<Tokens as Balanced<AccountId>>::deposit(SUPPORTED_CURRENCY_WITH_PRICE, &DAVE, 10).map(|_| ()));
            assert_eq!(Currencies::free_balance(SUPPORTED_CURRENCY_WITH_PRICE, &DAVE), 10);
            assert_eq!(PaymentPallet::get_currency(DAVE), Some(SUPPORTED_CURRENCY_WITH_PRICE));

            // currency is removed when all funds of tx fee currency are transferred (even if
            // account still has other funds)
            assert_ok!(Tokens::transfer(Some(CHARLIE).into(), DAVE, SUPPORTED_CURRENCY, 2));
            assert_ok!(Tokens::transfer_all(
                Some(DAVE).into(),
                BOB,
                SUPPORTED_CURRENCY_WITH_PRICE,
                false
            ));
            assert_eq!(PaymentPallet::get_currency(DAVE), None);
        });
}

#[test]
fn currency_is_not_changed_on_unrelated_account_activity() {
    const CHARLIE: AccountId = 5;
    const DAVE: AccountId = 6;

    use frame_support::traits::fungibles::Balanced;

    ExtBuilder::default()
        .base_weight(5)
        .account_native_balance(CHARLIE, 10)
        .account_tokens(CHARLIE, SUPPORTED_CURRENCY, 10)
        .build()
        .execute_with(|| {
            // setup
            assert_ok!(<Tokens as Balanced<AccountId>>::deposit(SUPPORTED_CURRENCY_WITH_PRICE, &DAVE, 10).map(|_| ()));
            assert_eq!(Currencies::free_balance(SUPPORTED_CURRENCY_WITH_PRICE, &DAVE), 10);
            assert_eq!(PaymentPallet::get_currency(DAVE), Some(SUPPORTED_CURRENCY_WITH_PRICE));

            // tx fee currency is not changed when a new currency is added to the account
            assert_ok!(Tokens::transfer(Some(CHARLIE).into(), DAVE, SUPPORTED_CURRENCY, 2));
            assert_eq!(PaymentPallet::get_currency(DAVE), Some(SUPPORTED_CURRENCY_WITH_PRICE));

            // tx fee currency is not removed when an unrelated account is removed
            assert_ok!(Tokens::transfer_all(
                Some(DAVE).into(),
                CHARLIE,
                SUPPORTED_CURRENCY,
                false
            ));
            assert_eq!(PaymentPallet::get_currency(DAVE), Some(SUPPORTED_CURRENCY_WITH_PRICE));
        });
}

#[test]
fn only_set_fee_currency_for_supported_currency() {
    const CHARLIE: AccountId = 5;

    ExtBuilder::default()
        .base_weight(5)
        .account_native_balance(CHARLIE, 10)
        .account_tokens(CHARLIE, UNSUPPORTED_CURRENCY, 10)
        .build()
        .execute_with(|| {
            assert_ok!(Tokens::transfer(Some(CHARLIE).into(), BOB, UNSUPPORTED_CURRENCY, 5));

            assert_eq!(Currencies::free_balance(UNSUPPORTED_CURRENCY, &CHARLIE), 5);
            assert_eq!(Currencies::free_balance(UNSUPPORTED_CURRENCY, &BOB), 5);
            // Bob's fee currency was not set on transfer (due to the currency being unsupported)
            assert_eq!(PaymentPallet::get_currency(BOB), None);
        });
}

#[test]
fn only_set_fee_currency_when_without_native_currency() {
    const CHARLIE: AccountId = 5;

    ExtBuilder::default()
        .account_native_balance(CHARLIE, 10)
        .build()
        .execute_with(|| {
            assert_eq!(PaymentPallet::get_currency(CHARLIE), None);

            assert_ok!(Currencies::transfer(
                Some(ALICE).into(),
                CHARLIE,
                SUPPORTED_CURRENCY,
                10,
            ));

            assert_eq!(PaymentPallet::get_currency(CHARLIE), None);
        });
}

#[test]
fn do_not_set_fee_currency_for_new_native_account() {
    const CHARLIE: AccountId = 5;
    const DAVE: AccountId = 6;

    ExtBuilder::default()
        .account_native_balance(CHARLIE, 10)
        .build()
        .execute_with(|| {
            assert_eq!(PaymentPallet::get_currency(DAVE), None);

            assert_ok!(Currencies::transfer(Some(CHARLIE).into(), DAVE, 0, 10,));

            assert_eq!(PaymentPallet::get_currency(DAVE), None);
        });
}

#[test]
fn returns_prices_for_supported_currencies() {
    use hydradx_traits::NativePriceOracle;

    ExtBuilder::default().build().execute_with(|| {
        // returns constant price of 1 for native asset
        assert_eq!(PaymentPallet::price(HdxAssetId::get()), Some(1.into()));
        // returns default price configured at genesis
        assert_eq!(PaymentPallet::price(SUPPORTED_CURRENCY_NO_BALANCE), Some(1.into()));
        assert_eq!(PaymentPallet::price(SUPPORTED_CURRENCY), Some(Price::from_float(1.5)));
        assert_eq!(PaymentPallet::price(HIGH_ED_CURRENCY), Some(3.into()));
        // returns spot price
        assert_eq!(
            PaymentPallet::price(SUPPORTED_CURRENCY_WITH_PRICE),
            Some(Price::from_float(0.1))
        );
    });
}<|MERGE_RESOLUTION|>--- conflicted
+++ resolved
@@ -15,40 +15,29 @@
 // See the License for the specific language governing permissions and
 // limitations under the License.
 
-<<<<<<< HEAD
-use crate::{error_to_invalid, traits::TransactionMultiPaymentDataProvider, CurrencyBalanceCheck, PaymentInfo, Price};
-pub use crate::{mock::*, AcceptedCurrencies, AcceptedCurrencyPrice, Config, Error};
-=======
 use crate::traits::TransactionMultiPaymentDataProvider;
 use crate::{
     error_to_invalid, AcceptedCurrencies, AcceptedCurrencyPrice, CurrencyBalanceCheck, Event, PaymentInfo, Price,
 };
 pub use crate::{mock::*, Config, Error};
->>>>>>> 174065da
 
 use frame_support::{
     assert_err, assert_noop, assert_ok,
     dispatch::{DispatchError, Dispatchable},
-<<<<<<< HEAD
-=======
     sp_runtime::{
         traits::{BadOrigin, SignedExtension},
         transaction_validity::ValidTransaction,
     },
->>>>>>> 174065da
     traits::Hooks,
     weights::{DispatchInfo, PostDispatchInfo, Weight},
 };
 use orml_traits::MultiCurrency;
 use pallet_balances::Call as BalancesCall;
 use pallet_transaction_payment::ChargeTransactionPayment;
-<<<<<<< HEAD
 use sp_runtime::{
     traits::{BadOrigin, SignedExtension},
     transaction_validity::ValidTransaction,
 };
-=======
->>>>>>> 174065da
 use sp_std::marker::PhantomData;
 
 const CALL: &<Test as frame_system::Config>::Call = &Call::Balances(BalancesCall::transfer { dest: 2, value: 69 });
@@ -571,11 +560,7 @@
         .execute_with(|| {
             let len = 10;
             let tip = 0;
-<<<<<<< HEAD
-            let dispatch_info = info_from_weight(15);
-=======
             let dispatch_info = info_from_weight(Weight::from_ref_time(15));
->>>>>>> 174065da
             let previous_total_issuance = Balances::total_issuance();
 
             // Act
@@ -614,13 +599,8 @@
         .execute_with(|| {
             let len = 10;
             let tip = 5;
-<<<<<<< HEAD
-            let dispatch_info = info_from_weight(15);
-            let post_dispatch_info = post_info_from_weight(10);
-=======
             let dispatch_info = info_from_weight(Weight::from_ref_time(15));
             let post_dispatch_info = post_info_from_weight(Weight::from_ref_time(10));
->>>>>>> 174065da
 
             // Act
             let pre = ChargeTransactionPayment::<Test>::from(tip)
@@ -667,13 +647,8 @@
         .execute_with(|| {
             let len = 10;
             let tip = 5;
-<<<<<<< HEAD
-            let dispatch_info = info_from_weight(15);
-            let post_dispatch_info = post_info_from_weight(10);
-=======
             let dispatch_info = info_from_weight(Weight::from_ref_time(15));
             let post_dispatch_info = post_info_from_weight(Weight::from_ref_time(10));
->>>>>>> 174065da
             let previous_total_issuance = Balances::total_issuance();
 
             // Act
@@ -780,11 +755,7 @@
         .execute_with(|| {
             let len = 10;
             let tip = 0;
-<<<<<<< HEAD
-            let dispatch_info = info_from_weight(15);
-=======
             let dispatch_info = info_from_weight(Weight::from_ref_time(15));
->>>>>>> 174065da
             let previous_total_issuance = Tokens::total_issuance(SUPPORTED_CURRENCY);
 
             // Act
@@ -902,13 +873,8 @@
         .execute_with(|| {
             let len = 10;
             let tip = 5;
-<<<<<<< HEAD
-            let dispatch_info = info_from_weight(15);
-            let post_dispatch_info = post_info_from_weight(10);
-=======
             let dispatch_info = info_from_weight(Weight::from_ref_time(15));
             let post_dispatch_info = post_info_from_weight(Weight::from_ref_time(10));
->>>>>>> 174065da
             let previous_total_issuance = Tokens::total_issuance(SUPPORTED_CURRENCY);
 
             // Act
@@ -1078,11 +1044,7 @@
         .execute_with(|| {
             let len = 10;
             let tip = 0;
-<<<<<<< HEAD
-            let dispatch_info = info_from_weight(15);
-=======
             let dispatch_info = info_from_weight(Weight::from_ref_time(15));
->>>>>>> 174065da
 
             // Act
             let pre = ChargeTransactionPayment::<Test>::from(tip)
@@ -1122,11 +1084,7 @@
         .execute_with(|| {
             let len = 10;
             let tip = 0;
-<<<<<<< HEAD
-            let dispatch_info = info_from_weight(15);
-=======
             let dispatch_info = info_from_weight(Weight::from_ref_time(15));
->>>>>>> 174065da
 
             // Act & Assert
             assert_noop!(
@@ -1200,11 +1158,7 @@
         .execute_with(|| {
             let len = 10;
             let tip = 0;
-<<<<<<< HEAD
-            let dispatch_info = info_from_weight(15);
-=======
             let dispatch_info = info_from_weight(Weight::from_ref_time(15));
->>>>>>> 174065da
 
             assert_ok!(Currencies::withdraw(SUPPORTED_CURRENCY, &ALICE, INITIAL_BALANCE - 45));
 
