--- conflicted
+++ resolved
@@ -19,18 +19,9 @@
 use crate::{AcceptedCurrencies, AcceptedCurrencyPrice, Event, PaymentInfo, Price};
 
 use frame_support::{
-<<<<<<< HEAD
-    assert_err, assert_noop, assert_ok,
-    dispatch::{DispatchError, Dispatchable},
+    assert_noop, assert_ok,
     dispatch::{DispatchInfo, PostDispatchInfo},
-    sp_runtime::{
-        traits::{BadOrigin, SignedExtension},
-        transaction_validity::ValidTransaction,
-    },
-=======
-    assert_noop, assert_ok,
     sp_runtime::traits::{BadOrigin, SignedExtension},
->>>>>>> e6c9c36c
     traits::Hooks,
     weights::Weight,
 };
@@ -109,16 +100,9 @@
 #[test]
 fn set_supported_currency_without_spot_price_should_charge_fee_in_correct_currency() {
     ExtBuilder::default().base_weight(5).build().execute_with(|| {
-<<<<<<< HEAD
-        assert_ok!(PaymentPallet::set_currency(
-            RuntimeOrigin::signed(ALICE),
-            SUPPORTED_CURRENCY
-        ),);
-=======
-        let call = &Call::PaymentPallet(crate::Call::set_currency {
+        let call = &RuntimeCall::PaymentPallet(crate::Call::set_currency {
             currency: SUPPORTED_CURRENCY,
         });
->>>>>>> e6c9c36c
 
         let len = 10;
         let info = info_from_weight(Weight::from_ref_time(5));
@@ -145,19 +129,12 @@
 #[test]
 fn set_supported_currency_with_spot_price_should_charge_fee_in_correct_currency() {
     ExtBuilder::default().base_weight(5).build().execute_with(|| {
-<<<<<<< HEAD
-        assert_ok!(PaymentPallet::set_currency(
-            RuntimeOrigin::signed(ALICE),
-            SUPPORTED_CURRENCY_WITH_PRICE
-        ),);
-=======
-        let call = &Call::PaymentPallet(crate::Call::set_currency {
+        let call = &RuntimeCall::PaymentPallet(crate::Call::set_currency {
             currency: SUPPORTED_CURRENCY_WITH_PRICE,
         });
 
         let len = 10;
         let info = info_from_weight(Weight::from_ref_time(5));
->>>>>>> e6c9c36c
 
         let pre = ChargeTransactionPayment::<Test>::from(0).pre_dispatch(&ALICE, call, &info, len);
         assert!(pre.is_ok());
@@ -167,14 +144,6 @@
             999_999_999_999_998
         );
 
-<<<<<<< HEAD
-#[test]
-fn set_supported_currency_with_no_balance() {
-    ExtBuilder::default().build().execute_with(|| {
-        assert_noop!(
-            PaymentPallet::set_currency(RuntimeOrigin::signed(BOB), SUPPORTED_CURRENCY_NO_BALANCE),
-            Error::<Test>::ZeroBalance
-=======
         assert_ok!(ChargeTransactionPayment::<Test>::post_dispatch(
             Some(pre.unwrap()),
             &info,
@@ -185,7 +154,6 @@
         assert_eq!(
             Currencies::free_balance(SUPPORTED_CURRENCY_WITH_PRICE, &FEE_RECEIVER),
             2
->>>>>>> e6c9c36c
         );
     });
 }
@@ -200,48 +168,6 @@
 }
 
 #[test]
-<<<<<<< HEAD
-fn set_native_currency_with_no_balance() {
-    ExtBuilder::default().build().execute_with(|| {
-        assert_noop!(
-            PaymentPallet::set_currency(RuntimeOrigin::signed(BOB), HDX),
-            Error::<Test>::ZeroBalance
-        );
-    });
-}
-
-#[test]
-fn set_currency_with_insufficient_balance() {
-    const CHARLIE: AccountId = 5;
-
-    ExtBuilder::default()
-        .base_weight(5)
-        .account_native_balance(CHARLIE, 10)
-        .account_tokens(CHARLIE, SUPPORTED_CURRENCY, 10)
-        .build()
-        .execute_with(|| {
-            let call = RuntimeCall::PaymentPallet(crate::Call::<Test>::set_currency {
-                currency: SUPPORTED_CURRENCY,
-            });
-            assert_noop!(
-                call.dispatch(RuntimeOrigin::signed(CHARLIE)),
-                orml_tokens::Error::<Test>::BalanceTooLow
-            );
-
-            let call = RuntimeCall::PaymentPallet(crate::Call::<Test>::set_currency { currency: HDX });
-            assert_noop!(
-                call.dispatch(RuntimeOrigin::signed(CHARLIE)),
-                pallet_balances::Error::<Test>::InsufficientBalance
-            );
-
-            assert_eq!(Currencies::free_balance(SUPPORTED_CURRENCY, &CHARLIE), 10);
-            assert_eq!(Currencies::free_balance(HDX, &CHARLIE), 10);
-        });
-}
-
-#[test]
-=======
->>>>>>> e6c9c36c
 fn fee_payment_in_native_currency() {
     const CHARLIE: AccountId = 5;
 
@@ -363,56 +289,6 @@
 }
 
 #[test]
-<<<<<<< HEAD
-fn check_balance_extension_works() {
-    const CHARLIE: AccountId = 5;
-
-    ExtBuilder::default()
-        .account_tokens(CHARLIE, SUPPORTED_CURRENCY, 1000)
-        .build()
-        .execute_with(|| {
-            let call = RuntimeCall::PaymentPallet(multi_payment::Call::set_currency {
-                currency: SUPPORTED_CURRENCY,
-            });
-            let info = DispatchInfo::default();
-
-            assert_eq!(
-                CurrencyBalanceCheck::<Test>(PhantomData).validate(&CHARLIE, &call, &info, 150),
-                Ok(ValidTransaction::default())
-            );
-
-            let call = RuntimeCall::PaymentPallet(multi_payment::Call::add_currency {
-                currency: SUPPORTED_CURRENCY,
-                price: Price::from(1),
-            });
-
-            assert_eq!(
-                CurrencyBalanceCheck::<Test>(PhantomData).validate(&CHARLIE, &call, &info, 150),
-                Ok(ValidTransaction::default())
-            );
-        });
-}
-
-#[test]
-fn check_balance_extension_fails() {
-    const NOT_CHARLIE: AccountId = 6;
-
-    ExtBuilder::default().build().execute_with(|| {
-        let call = RuntimeCall::PaymentPallet(multi_payment::Call::set_currency {
-            currency: SUPPORTED_CURRENCY,
-        });
-        let info = DispatchInfo::default();
-
-        assert_eq!(
-            CurrencyBalanceCheck::<Test>(PhantomData).validate(&NOT_CHARLIE, &call, &info, 150),
-            error_to_invalid(Error::<Test>::ZeroBalance).into()
-        );
-    });
-}
-
-#[test]
-=======
->>>>>>> e6c9c36c
 fn account_currency_works() {
     ExtBuilder::default().build().execute_with(|| {
         assert_eq!(PaymentPallet::account_currency(&ALICE), HDX);
@@ -434,119 +310,6 @@
     });
 }
 
-<<<<<<< HEAD
-#[test]
-fn data_provider_works() {
-    let go_to_next_block = || {
-        use frame_support::traits::Hooks;
-
-        let current = System::block_number();
-        PaymentPallet::on_finalize(current);
-
-        let next = current + 1;
-        System::set_block_number(next);
-        // Make sure the prices are up-to-date.
-        PaymentPallet::on_initialize(next);
-    };
-
-    ExtBuilder::default().build().execute_with(|| {
-        assert_eq!(PaymentPallet::get_fee_receiver(), FEE_RECEIVER);
-        assert_eq!(
-            PaymentPallet::get_currency_and_price(&ALICE),
-            Ok((<Test as Config>::NativeAssetId::get(), None))
-        );
-
-        assert_ok!(PaymentPallet::set_currency(
-            RuntimeOrigin::signed(ALICE),
-            SUPPORTED_CURRENCY
-        ));
-        assert_eq!(
-            PaymentPallet::get_currency_and_price(&ALICE),
-            Ok((SUPPORTED_CURRENCY, Some(Price::from_float(1.5))))
-        );
-
-        assert_ok!(PaymentPallet::remove_currency(
-            RuntimeOrigin::root(),
-            SUPPORTED_CURRENCY
-        ));
-        // price is removed at the end of the block
-        go_to_next_block();
-        assert_err!(
-            PaymentPallet::get_currency_and_price(&ALICE),
-            Error::<Test>::FallbackPriceNotFound
-        );
-    });
-}
-
-#[test]
-fn transfer_set_fee_with_core_asset_should_work() {
-    ExtBuilder::default().base_weight(5).build().execute_with(|| {
-        let fb_account = <Test as Config>::FeeReceiver::get();
-        let hdx_balance_before = Currencies::free_balance(HDX, &ALICE);
-        let fb_balance_before = Currencies::free_balance(HDX, &fb_account);
-
-        assert_ok!(PaymentPallet::transfer_set_fee(&ALICE));
-        expect_events(vec![Event::FeeWithdrawn {
-            account_id: ALICE,
-            asset_id: HDX,
-            native_fee_amount: 1029,
-            non_native_fee_amount: 1029,
-            destination_account_id: FEE_RECEIVER,
-        }
-        .into()]);
-
-        assert_eq!(hdx_balance_before - 1029, Currencies::free_balance(HDX, &ALICE));
-        assert_eq!(fb_balance_before + 1029, Currencies::free_balance(HDX, &fb_account));
-    });
-}
-
-#[test]
-fn transfer_set_fee_should_work() {
-    ExtBuilder::default().base_weight(5).build().execute_with(|| {
-        assert_ok!(PaymentPallet::set_currency(
-            RuntimeOrigin::signed(ALICE),
-            SUPPORTED_CURRENCY_WITH_PRICE
-        ));
-
-        let balance_before = Currencies::free_balance(SUPPORTED_CURRENCY_WITH_PRICE, &ALICE);
-        let fb_acc_balance_before =
-            Currencies::free_balance(SUPPORTED_CURRENCY_WITH_PRICE, &<Test as Config>::FeeReceiver::get());
-
-        assert_ok!(PaymentPallet::transfer_set_fee(&ALICE));
-        assert_eq!(
-            balance_before - 102,
-            Currencies::free_balance(SUPPORTED_CURRENCY_WITH_PRICE, &ALICE)
-        );
-        assert_eq!(
-            fb_acc_balance_before + 102,
-            Currencies::free_balance(SUPPORTED_CURRENCY_WITH_PRICE, &<Test as Config>::FeeReceiver::get())
-        );
-    });
-}
-
-#[test]
-fn weight_to_fee_should_work() {
-    ExtBuilder::default().base_weight(5).build().execute_with(|| {
-        assert_eq!(PaymentPallet::weight_to_fee(Weight::from_ref_time(1024)), 1024);
-        assert_eq!(PaymentPallet::weight_to_fee(Weight::from_ref_time(1)), 1);
-        assert_eq!(PaymentPallet::weight_to_fee(Weight::from_ref_time(1025)), 1024);
-        assert_eq!(PaymentPallet::weight_to_fee(Weight::from_ref_time(10000)), 1024);
-    });
-}
-
-#[test]
-fn check_balance_should_work() {
-    ExtBuilder::default().base_weight(5).build().execute_with(|| {
-        assert_ok!(PaymentPallet::check_balance(&ALICE, SUPPORTED_CURRENCY));
-        assert_err!(
-            PaymentPallet::check_balance(&ALICE, SUPPORTED_CURRENCY_NO_BALANCE).map_err(Into::<DispatchError>::into),
-            Error::<Test>::ZeroBalance
-        );
-    });
-}
-
-=======
->>>>>>> e6c9c36c
 /// create a transaction info struct from weight. Handy to avoid building the whole struct.
 pub fn info_from_weight(w: Weight) -> DispatchInfo {
     // pays_fee: Pays::Yes -- class: DispatchClass::Normal
